--- conflicted
+++ resolved
@@ -61,7 +61,6 @@
         vm.prank(sender);
         outputToken.approve(outputSettlerSimpleAddress, amount);
 
-<<<<<<< HEAD
         bytes memory output = abi.encodePacked(
             type(uint48).max, // fill deadline
             bytes32(0), // oracle
@@ -76,8 +75,6 @@
             bytes("") // context
         );
 
-=======
->>>>>>> 2078e928
         bytes memory fillerData = abi.encodePacked(filler);
 
         MandateOutput memory output = MandateOutput({
@@ -99,14 +96,8 @@
             outputTokenAddress,
             abi.encodeWithSignature("transferFrom(address,address,uint256)", sender, swapper, amount)
         );
-<<<<<<< HEAD
-
-        outputSettlerSimple.fill(orderId, output, fillerData);
+        outputSettlerSimple.fill(orderId, output, type(uint48).max, fillerData);
         vm.snapshotGasLastCall("outputSettler", "outputSettlerSimpleFill");
-=======
-        outputSettlerCoin.fill(orderId, output, type(uint48).max, fillerData);
-        vm.snapshotGasLastCall("outputSettler", "outputSettlerCoinFill");
->>>>>>> 2078e928
 
         assertEq(outputToken.balanceOf(swapper), amount);
         assertEq(outputToken.balanceOf(sender), 0);
@@ -142,25 +133,9 @@
         outputToken.approve(outputSettlerSimpleAddress, amount);
 
         bytes memory context = abi.encodePacked(bytes1(0xe0), exclusiveFor, startTime);
-<<<<<<< HEAD
-
-        bytes memory output = abi.encodePacked(
-            type(uint48).max, // fill deadline
-            bytes32(0), // oracle
-            bytes32(uint256(uint160(outputSettlerSimpleAddress))), // settler
-            block.chainid, // chainId
-            bytes32(uint256(uint160(outputTokenAddress))), // token
-            amount, //amount
-            bytes32(uint256(uint160(swapper))), // recipient
-            uint16(0), // call length
-            bytes(""), // call
-            uint16(context.length), // context length
-            context // context
-        );
-=======
-        MandateOutput memory output = MandateOutput({
-            oracle: bytes32(0),
-            settler: bytes32(uint256(uint160(outputSettlerCoinAddress))),
+        MandateOutput memory output = MandateOutput({
+            oracle: bytes32(0),
+            settler: bytes32(uint256(uint160(outputSettlerSimpleAddress))),
             chainId: block.chainid,
             token: bytes32(uint256(uint160(outputTokenAddress))),
             amount: amount,
@@ -168,7 +143,6 @@
             callbackData: bytes(""),
             context: context
         });
->>>>>>> 2078e928
 
         bytes memory fillerData = abi.encodePacked(solverIdentifier);
 
@@ -177,13 +151,8 @@
         if (exclusiveFor != solverIdentifier && currentTime < startTime) {
             vm.expectRevert(abi.encodeWithSignature("ExclusiveTo(bytes32)", exclusiveFor));
         }
-<<<<<<< HEAD
-        outputSettlerSimple.fill(orderId, output, fillerData);
+        outputSettlerSimple.fill(orderId, output, type(uint48).max, fillerData);
         vm.snapshotGasLastCall("outputSettler", "outputSettlerSimpleFillExclusive");
-=======
-        outputSettlerCoin.fill(orderId, output, type(uint48).max, fillerData);
-        vm.snapshotGasLastCall("outputSettler", "outputSettlerCoinFillExclusive");
->>>>>>> 2078e928
     }
 
     function test_fill_mock_callback_executor(
@@ -201,25 +170,9 @@
         vm.prank(sender);
         outputToken.approve(outputSettlerSimpleAddress, amount);
 
-<<<<<<< HEAD
-        bytes memory output = abi.encodePacked(
-            type(uint48).max, // fill deadline
-            bytes32(0), // oracle
-            bytes32(uint256(uint160(outputSettlerSimpleAddress))), // settler
-            block.chainid, // chainId
-            bytes32(uint256(uint160(outputTokenAddress))), // token
-            amount, //amount
-            bytes32(uint256(uint160(mockCallbackExecutorAddress))), // recipient
-            uint16(remoteCallData.length), // call length
-            remoteCallData, // call
-            uint16(0), // context length
-            bytes("") // context
-        );
-
-=======
-        MandateOutput memory output = MandateOutput({
-            oracle: bytes32(0),
-            settler: bytes32(uint256(uint160(outputSettlerCoinAddress))),
+        MandateOutput memory output = MandateOutput({
+            oracle: bytes32(0),
+            settler: bytes32(uint256(uint160(outputSettlerSimpleAddress))),
             chainId: block.chainid,
             token: bytes32(uint256(uint160(outputTokenAddress))),
             amount: amount,
@@ -227,7 +180,6 @@
             callbackData: remoteCallData,
             context: bytes("")
         });
->>>>>>> 2078e928
         bytes memory fillerData = abi.encodePacked(filler);
 
         vm.prank(sender);
@@ -249,12 +201,7 @@
 
         vm.expectEmit();
         emit OutputFilled(orderId, filler, uint32(block.timestamp), output, amount);
-<<<<<<< HEAD
-
-        outputSettlerSimple.fill(orderId, output, fillerData);
-=======
-        outputSettlerCoin.fill(orderId, output, type(uint48).max, fillerData);
->>>>>>> 2078e928
+        outputSettlerSimple.fill(orderId, output, type(uint48).max, fillerData);
 
         assertEq(outputToken.balanceOf(mockCallbackExecutorAddress), amount);
         assertEq(outputToken.balanceOf(sender), 0);
@@ -307,24 +254,9 @@
             );
         }
 
-<<<<<<< HEAD
-        bytes memory output = abi.encodePacked(
-            type(uint48).max, // fill deadline
-            bytes32(0), // oracle
-            bytes32(uint256(uint160(outputSettlerSimpleAddress))), // settler
-            block.chainid, // chainId
-            bytes32(uint256(uint160(outputTokenAddress))), // token
-            uint256(amount), //amount
-            bytes32(uint256(uint160(swapper))), // recipient
-            uint16(0), // call length
-            bytes(""), // call
-            uint16(context.length), // context length
-            context // context
-        );
-=======
-        MandateOutput memory output = MandateOutput({
-            oracle: bytes32(0),
-            settler: bytes32(uint256(uint160(outputSettlerCoinAddress))),
+        MandateOutput memory output = MandateOutput({
+            oracle: bytes32(0),
+            settler: bytes32(uint256(uint160(outputSettlerSimpleAddress))),
             chainId: block.chainid,
             token: bytes32(uint256(uint160(outputTokenAddress))),
             amount: amount,
@@ -332,7 +264,6 @@
             callbackData: bytes(""),
             context: context
         });
->>>>>>> 2078e928
 
         bytes memory fillerData = abi.encodePacked(filler);
 
@@ -345,13 +276,8 @@
             outputTokenAddress,
             abi.encodeWithSignature("transferFrom(address,address,uint256)", sender, swapper, finalAmount)
         );
-<<<<<<< HEAD
-        outputSettlerSimple.fill(orderId, output, fillerData);
+        outputSettlerSimple.fill(orderId, output, type(uint48).max, fillerData);
         vm.snapshotGasLastCall("outputSettler", "outputSettlerSimpleFillDutchAuction");
-=======
-        outputSettlerCoin.fill(orderId, output, type(uint48).max, fillerData);
-        vm.snapshotGasLastCall("outputSettler", "outputSettlerCoinFillDutchAuction");
->>>>>>> 2078e928
 
         assertEq(outputToken.balanceOf(swapper), finalAmount);
         assertEq(outputToken.balanceOf(sender), 0);
@@ -407,25 +333,9 @@
                 bytes32(uint256(slope))
             );
         }
-<<<<<<< HEAD
-
-        bytes memory output = abi.encodePacked(
-            type(uint48).max, // fill deadline
-            bytes32(0), // oracle
-            bytes32(uint256(uint160(outputSettlerSimpleAddress))), // settler
-            block.chainid, // chainId
-            bytes32(uint256(uint160(outputTokenAddress))), // token
-            uint256(amount), //amount
-            bytes32(uint256(uint160(swapper))), // recipient
-            uint16(0), // call length
-            bytes(""), // call
-            uint16(context.length), // context length
-            context // context
-        );
-=======
-        MandateOutput memory output = MandateOutput({
-            oracle: bytes32(0),
-            settler: bytes32(uint256(uint160(outputSettlerCoinAddress))),
+        MandateOutput memory output = MandateOutput({
+            oracle: bytes32(0),
+            settler: bytes32(uint256(uint160(outputSettlerSimpleAddress))),
             chainId: block.chainid,
             token: bytes32(uint256(uint160(outputTokenAddress))),
             amount: amount,
@@ -433,7 +343,6 @@
             callbackData: bytes(""),
             context: context
         });
->>>>>>> 2078e928
 
         bytes memory fillerData = abi.encodePacked(exclusiveFor);
 
@@ -447,13 +356,8 @@
             abi.encodeWithSignature("transferFrom(address,address,uint256)", sender, swapper, finalAmount)
         );
 
-<<<<<<< HEAD
-        outputSettlerSimple.fill(orderId, output, fillerData);
+        outputSettlerSimple.fill(orderId, output, type(uint48).max, fillerData);
         vm.snapshotGasLastCall("outputSettler", "outputSettlerSimpleFillExclusiveDutchAuction");
-=======
-        outputSettlerCoin.fill(orderId, output, type(uint48).max, fillerData);
-        vm.snapshotGasLastCall("outputSettler", "outputSettlerCoinFillExclusiveDutchAuction");
->>>>>>> 2078e928
 
         assertEq(outputToken.balanceOf(swapper), finalAmount);
         assertEq(outputToken.balanceOf(sender), 0);
@@ -496,40 +400,20 @@
             outputToken.approve(outputSettlerSimpleAddress, finalAmount);
         }
 
-<<<<<<< HEAD
-        bytes memory output = abi.encodePacked(
-            type(uint48).max, // fill deadline
-            bytes32(0), // oracle
-            bytes32(uint256(uint160(outputSettlerSimpleAddress))), // settler
-            block.chainid, // chainId
-            bytes32(uint256(uint160(outputTokenAddress))), // token
-            uint256(amount), //amount
-            bytes32(uint256(uint160(swapper))), // recipient
-            uint16(0), // call length
-            bytes(""), // call
-            uint16(context.length), // context length
-            context
-        );
+        MandateOutput memory output = MandateOutput({
+            oracle: bytes32(0),
+            settler: bytes32(uint256(uint160(outputSettlerSimpleAddress))),
+            chainId: block.chainid,
+            token: bytes32(uint256(uint160(outputTokenAddress))),
+            amount: amount,
+            recipient: bytes32(uint256(uint160(swapper))),
+            callbackData: bytes(""),
+            context: context
+        });
 
         vm.prank(sender);
         if (startTime > currentTime) vm.expectRevert(abi.encodeWithSignature("ExclusiveTo(bytes32)", exclusiveFor));
-        outputSettlerSimple.fill(orderId, output, abi.encodePacked(solverIdentifier));
-=======
-        MandateOutput memory output = MandateOutput({
-            oracle: bytes32(0),
-            settler: bytes32(uint256(uint160(outputSettlerCoinAddress))),
-            chainId: block.chainid,
-            token: bytes32(uint256(uint160(outputTokenAddress))),
-            amount: amount,
-            recipient: bytes32(uint256(uint160(swapper))),
-            callbackData: bytes(""),
-            context: context
-        });
-
-        vm.prank(sender);
-        if (startTime > currentTime) vm.expectRevert(abi.encodeWithSignature("ExclusiveTo(bytes32)", exclusiveFor));
-        outputSettlerCoin.fill(orderId, output, type(uint48).max, abi.encodePacked(solverIdentifier));
->>>>>>> 2078e928
+        outputSettlerSimple.fill(orderId, output, type(uint48).max, abi.encodePacked(solverIdentifier));
     }
 
     // --- FAILURE CASES --- //
@@ -540,24 +424,9 @@
     ) public {
         bytes32 filler = bytes32(0);
 
-<<<<<<< HEAD
-        bytes memory output = abi.encodePacked(
-            type(uint48).max, // fill deadline
-            bytes32(0), // oracle
-            bytes32(uint256(uint160(outputSettlerSimpleAddress))), // settler
-            uint256(block.chainid), // chainId
-            bytes32(0), // token
-            uint256(0), //amount
-            bytes32(0), // recipient
-            uint16(0), // call length
-            bytes(""), // call
-            uint16(0), // context length
-            bytes("") // context
-        );
-=======
-        MandateOutput memory output = MandateOutput({
-            oracle: bytes32(0),
-            settler: bytes32(uint256(uint160(outputSettlerCoinAddress))),
+        MandateOutput memory output = MandateOutput({
+            oracle: bytes32(0),
+            settler: bytes32(uint256(uint160(outputSettlerSimpleAddress))),
             chainId: block.chainid,
             token: bytes32(uint256(uint160(outputTokenAddress))),
             amount: 0,
@@ -565,17 +434,12 @@
             callbackData: bytes(""),
             context: bytes("")
         });
->>>>>>> 2078e928
 
         bytes memory fillerData = abi.encodePacked(filler);
 
         vm.expectRevert(ZeroValue.selector);
         vm.prank(sender);
-<<<<<<< HEAD
-        outputSettlerSimple.fill(orderId, output, fillerData);
-=======
-        outputSettlerCoin.fill(orderId, output, type(uint48).max, fillerData);
->>>>>>> 2078e928
+        outputSettlerSimple.fill(orderId, output, type(uint48).max, fillerData);
     }
 
     function test_invalid_chain_id(
@@ -600,24 +464,16 @@
 
         vm.expectRevert(abi.encodeWithSelector(WrongChain.selector, chainId, block.chainid));
         vm.prank(sender);
-<<<<<<< HEAD
-        outputSettlerSimple.fill(orderId, output, fillerData);
-    }
-
-    function test_invalid_filler(address sender, bytes32 filler, bytes32 orderId, bytes32 fillerOracleBytes) public {
+        outputSettlerSimple.fill(orderId, output, type(uint48).max, fillerData);
+    }
+
+    function test_invalid_filler(
+        address sender,
+        bytes32 filler,
+        bytes32 orderId,
+        bytes32 fillerOracleBytes
+    ) public {
         bytes32 outputSettlerSimpleOracleBytes = bytes32(uint256(uint160(outputSettlerSimpleAddress)));
-=======
-        outputSettlerCoin.fill(orderId, output, type(uint48).max, fillerData);
-    }
-
-    function test_invalid_filler(
-        address sender,
-        bytes32 filler,
-        bytes32 orderId,
-        bytes32 fillerOracleBytes
-    ) public {
-        bytes32 outputSettlerCoinOracleBytes = bytes32(uint256(uint160(outputSettlerCoinAddress)));
->>>>>>> 2078e928
 
         vm.assume(fillerOracleBytes != outputSettlerSimpleOracleBytes);
         vm.assume(filler != bytes32(0));
@@ -638,11 +494,7 @@
             abi.encodeWithSelector(WrongOutputSettler.selector, outputSettlerSimpleOracleBytes, fillerOracleBytes)
         );
         vm.prank(sender);
-<<<<<<< HEAD
-        outputSettlerSimple.fill(orderId, output, fillerData);
-=======
-        outputSettlerCoin.fill(orderId, output, type(uint48).max, fillerData);
->>>>>>> 2078e928
+        outputSettlerSimple.fill(orderId, output, type(uint48).max, fillerData);
     }
 
     function test_revert_fill_deadline_passed(
@@ -656,25 +508,9 @@
         vm.assume(fillDeadline < filledAt);
 
         vm.warp(filledAt);
-<<<<<<< HEAD
-
-        bytes memory output = abi.encodePacked(
-            uint48(fillDeadline), // fill deadline
-            bytes32(0), // oracle
-            bytes32(uint256(uint160(outputSettlerSimpleAddress))), // settler
-            uint256(block.chainid), // chainId
-            bytes32(0), // token
-            uint256(0), // amount
-            bytes32(0), // recipient
-            uint16(0), // call length
-            bytes(""), // call
-            uint16(0), // context length
-            bytes("") // context
-        );
-=======
-        MandateOutput memory output = MandateOutput({
-            oracle: bytes32(0),
-            settler: bytes32(uint256(uint160(outputSettlerCoinAddress))),
+        MandateOutput memory output = MandateOutput({
+            oracle: bytes32(0),
+            settler: bytes32(uint256(uint160(outputSettlerSimpleAddress))),
             chainId: block.chainid,
             token: bytes32(0),
             amount: 0,
@@ -682,17 +518,12 @@
             callbackData: bytes(""),
             context: bytes("")
         });
->>>>>>> 2078e928
 
         bytes memory fillerData = abi.encodePacked(filler);
 
         vm.expectRevert(abi.encodeWithSignature("FillDeadline()"));
         vm.prank(sender);
-<<<<<<< HEAD
-        outputSettlerSimple.fill(orderId, output, fillerData);
-=======
-        outputSettlerCoin.fill(orderId, output, fillDeadline, fillerData);
->>>>>>> 2078e928
+        outputSettlerSimple.fill(orderId, output, fillDeadline, fillerData);
     }
 
     function test_fill_made_already(
@@ -709,24 +540,9 @@
         vm.prank(sender);
         outputToken.approve(outputSettlerSimpleAddress, amount);
 
-<<<<<<< HEAD
-        bytes memory output = abi.encodePacked(
-            type(uint48).max, // fill deadline
-            bytes32(0), // oracle
-            bytes32(uint256(uint160(outputSettlerSimpleAddress))), // settler
-            block.chainid, // chainId
-            bytes32(uint256(uint160(outputTokenAddress))), // token
-            amount, //amount
-            bytes32(uint256(uint160(sender))), // recipient,
-            uint16(0), // call length
-            bytes(""), // call
-            uint16(0), // context length
-            bytes("")
-        );
-=======
-        MandateOutput memory output = MandateOutput({
-            oracle: bytes32(0),
-            settler: bytes32(uint256(uint160(outputSettlerCoinAddress))),
+        MandateOutput memory output = MandateOutput({
+            oracle: bytes32(0),
+            settler: bytes32(uint256(uint160(outputSettlerSimpleAddress))),
             chainId: block.chainid,
             token: bytes32(uint256(uint160(outputTokenAddress))),
             amount: amount,
@@ -734,24 +550,15 @@
             callbackData: bytes(""),
             context: bytes("")
         });
->>>>>>> 2078e928
-
-        bytes memory fillerData = abi.encodePacked(filler);
-
-        vm.prank(sender);
-<<<<<<< HEAD
-        outputSettlerSimple.fill(orderId, output, fillerData);
+
+        bytes memory fillerData = abi.encodePacked(filler);
+
+        vm.prank(sender);
+        outputSettlerSimple.fill(orderId, output, type(uint48).max, fillerData);
 
         bytes memory differentFillerData = abi.encodePacked(differentFiller);
         vm.prank(sender);
-        bytes32 alreadyFilledBy = outputSettlerSimple.fill(orderId, output, differentFillerData);
-=======
-        outputSettlerCoin.fill(orderId, output, type(uint48).max, fillerData);
-
-        bytes memory differentFillerData = abi.encodePacked(differentFiller);
-        vm.prank(sender);
-        bytes32 alreadyFilledBy = outputSettlerCoin.fill(orderId, output, type(uint48).max, differentFillerData);
->>>>>>> 2078e928
+        bytes32 alreadyFilledBy = outputSettlerSimple.fill(orderId, output, type(uint48).max, differentFillerData);
 
         assertNotEq(alreadyFilledBy, keccak256(abi.encodePacked(differentFiller, uint32(block.timestamp))));
         assertEq(alreadyFilledBy, keccak256(abi.encodePacked(filler, uint32(block.timestamp))));
@@ -772,26 +579,10 @@
 
         outputToken.mint(sender, amount);
         vm.prank(sender);
-<<<<<<< HEAD
         outputToken.approve(outputSettlerSimpleAddress, amount);
-
-        bytes memory output = abi.encodePacked(
-            type(uint48).max, // fill deadline
-            bytes32(0), // oracle
-            bytes32(uint256(uint160(outputSettlerSimpleAddress))), // settler
-            block.chainid, // chainId
-            bytes32(uint256(uint160(outputTokenAddress))), // token
-            amount, //amount
-            bytes32(uint256(uint160(swapper))), // recipient
-            uint16(0), // call length
-            bytes(""), // call
-            uint16(outputContext.length), // context length
-            outputContext // context
-=======
-        outputToken.approve(outputSettlerCoinAddress, amount);
-        MandateOutput memory output = MandateOutput({
-            oracle: bytes32(0),
-            settler: bytes32(uint256(uint160(outputSettlerCoinAddress))),
+        MandateOutput memory output = MandateOutput({
+            oracle: bytes32(0),
+            settler: bytes32(uint256(uint160(outputSettlerSimpleAddress))),
             chainId: block.chainid,
             token: bytes32(uint256(uint160(outputTokenAddress))),
             amount: amount,
@@ -804,7 +595,7 @@
 
         vm.prank(sender);
         vm.expectRevert(NotImplemented.selector);
-        outputSettlerCoin.fill(orderId, output, type(uint48).max, fillerData);
+        outputSettlerSimple.fill(orderId, output, type(uint48).max, fillerData);
     }
 
     // --- NATIVE TOKEN TESTS --- //
@@ -822,7 +613,6 @@
     ) public {
         vm.assume(
             filler != bytes32(0) && swapper != address(0) && swapper != sender && sender != address(0) && amount > 0
->>>>>>> 2078e928
         );
         vm.deal(sender, amount);
 
@@ -842,10 +632,6 @@
         });
 
         vm.prank(sender);
-<<<<<<< HEAD
-        vm.expectRevert(NotImplemented.selector);
-        outputSettlerSimple.fill(orderId, output, fillerData);
-=======
         vm.expectEmit();
         emit OutputFilled(orderId, filler, uint32(block.timestamp), outputStruct, amount);
 
@@ -1099,6 +885,5 @@
         // Native value should be refunded (no native tokens used)
         assertEq(swapper.balance, swapperBalanceBefore);
         assertEq(sender.balance, senderBalanceBefore); // Full refund
->>>>>>> 2078e928
     }
 }