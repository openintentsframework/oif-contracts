// SPDX-License-Identifier: MIT
pragma solidity ^0.8.22;

import { TheCompact } from "the-compact/src/TheCompact.sol";

import { MandateOutput, MandateOutputType } from "../../../src/input/types/MandateOutputType.sol";
import { StandardOrder, StandardOrderType } from "../../../src/input/types/StandardOrderType.sol";

import { InputSettlerBase } from "../../../src/input/InputSettlerBase.sol";
import { IInputSettlerCompact } from "../../../src/interfaces/IInputSettlerCompact.sol";
import { LibAddress } from "../../../src/libs/LibAddress.sol";
import { MandateOutputEncodingLib } from "../../../src/libs/MandateOutputEncodingLib.sol";
import { AlwaysYesOracle } from "../../mocks/AlwaysYesOracle.sol";
import { MockERC20 } from "../../mocks/MockERC20.sol";
import { InputSettlerCompactTestBase } from "./InputSettlerCompact.base.t.sol";

contract InputSettlerCompactTest is InputSettlerCompactTestBase {
    using LibAddress for address;

    event Transfer(address from, address to, uint256 amount);
    event Transfer(address by, address from, address to, uint256 id, uint256 amount);
    event CompactRegistered(address indexed sponsor, bytes32 claimHash, bytes32 typehash);
    event NextGovernanceFee(uint64 nextGovernanceFee, uint64 nextGovernanceFeeTime);
    event GovernanceFeeChanged(uint64 oldGovernanceFee, uint64 newGovernanceFee);

    uint64 constant GOVERNANCE_FEE_CHANGE_DELAY = 7 days;
    uint64 constant MAX_GOVERNANCE_FEE = 10 ** 18 * 0.05; // 10%

    address owner;

    // -- Larger Integration tests -- //

    /// forge-config: default.isolate = true
    function test_finalise_self_gas() external {
        test_finalise_self(makeAddr("non_solver"));
    }

    function test_finalise_self(
        address non_solver
    ) public {
        vm.assume(non_solver != solver);

        uint256 amount = 1e18 / 10;
        token.mint(swapper, amount);
        vm.prank(swapper);
        token.approve(address(theCompact), type(uint256).max);

        vm.prank(swapper);
        uint256 tokenId = theCompact.depositERC20(address(token), alwaysOkAllocatorLockTag, amount, swapper);

        uint256[2][] memory inputs = new uint256[2][](1);
        inputs[0] = [tokenId, amount];
        MandateOutput[] memory outputs = new MandateOutput[](1);
        outputs[0] = MandateOutput({
            settler: address(outputSettlerSimple).toIdentifier(),
            oracle: address(alwaysYesOracle).toIdentifier(),
            chainId: block.chainid,
            token: address(anotherToken).toIdentifier(),
            amount: amount,
            recipient: swapper.toIdentifier(),
            callbackData: hex"",
            context: hex""
        });
        StandardOrder memory order = StandardOrder({
            user: address(swapper),
            nonce: 0,
            originChainId: block.chainid,
            fillDeadline: type(uint32).max,
            expires: type(uint32).max,
            inputOracle: alwaysYesOracle,
            inputs: inputs,
            outputs: outputs
        });

        // Make Compact
        uint256[2][] memory idsAndAmounts = new uint256[2][](1);
        idsAndAmounts[0] = [tokenId, amount];

        bytes memory sponsorSig = getCompactBatchWitnessSignature(
            swapperPrivateKey, inputSettlerCompact, swapper, 0, type(uint32).max, idsAndAmounts, witnessHash(order)
        );

        bytes memory signature = abi.encode(sponsorSig, hex"");

        bytes32 solverIdentifier = solver.toIdentifier();

        // Other callers are disallowed:
        vm.prank(non_solver);
<<<<<<< HEAD
        bytes32[] memory solvers = new bytes32[](1);
        solvers[0] = solverIdentifier;
        vm.expectRevert(abi.encodeWithSignature("UnexpectedCaller(bytes32)", solvers[0]));
        IInputSettlerCompact(inputSettlerCompact).finalise(
            order, signature, timestamps, solvers, solverIdentifier, hex""
        );
=======
        vm.expectRevert(abi.encodeWithSignature("NotOrderOwner()"));

        InputSettlerBase.SolveParams[] memory solveParams = new InputSettlerBase.SolveParams[](1);
        solveParams[0] = InputSettlerBase.SolveParams({ solver: solverIdentifier, timestamp: uint32(block.timestamp) });
        IInputSettlerCompact(inputSettlerCompact).finalise(order, signature, solveParams, solverIdentifier, hex"");
>>>>>>> 2078e928

        assertEq(token.balanceOf(solver), 0);

        bytes memory payload = MandateOutputEncodingLib.encodeFillDescriptionMemory(
            solverIdentifier,
            IInputSettlerCompact(inputSettlerCompact).orderIdentifier(order),
            uint32(block.timestamp),
            outputs[0]
        );
        bytes32 payloadHash = keccak256(payload);

        vm.expectCall(
            address(alwaysYesOracle),
            abi.encodeWithSignature(
                "efficientRequireProven(bytes)",
                abi.encodePacked(
                    order.outputs[0].chainId, order.outputs[0].oracle, order.outputs[0].settler, payloadHash
                )
            )
        );

        vm.prank(solver);
        IInputSettlerCompact(inputSettlerCompact).finalise(order, signature, solveParams, solverIdentifier, hex"");
        vm.snapshotGasLastCall("inputSettler", "CompactFinaliseSelf");

        assertEq(token.balanceOf(solver), amount);
    }

    function test_revert_finalise_self_too_late(
        address non_solver,
        uint32 fillDeadline,
        uint32 filledAt
    ) external {
        vm.assume(non_solver != solver);
        vm.assume(fillDeadline < filledAt);

        uint256 amount = 1e18 / 10;

        token.mint(swapper, amount);
        vm.prank(swapper);
        token.approve(address(theCompact), type(uint256).max);

        vm.prank(swapper);
        uint256 tokenId = theCompact.depositERC20(address(token), alwaysOkAllocatorLockTag, amount, swapper);

        address inputOracle = address(alwaysYesOracle);

        uint256[2][] memory inputs = new uint256[2][](1);
        inputs[0] = [tokenId, amount];
        MandateOutput[] memory outputs = new MandateOutput[](1);
        outputs[0] = MandateOutput({
            settler: address(outputSettlerSimple).toIdentifier(),
            oracle: inputOracle.toIdentifier(),
            chainId: block.chainid,
            token: address(anotherToken).toIdentifier(),
            amount: amount,
            recipient: swapper.toIdentifier(),
            callbackData: hex"",
            context: hex""
        });
        StandardOrder memory order = StandardOrder({
            user: address(swapper),
            nonce: 0,
            originChainId: block.chainid,
            fillDeadline: fillDeadline,
            expires: type(uint32).max,
            inputOracle: alwaysYesOracle,
            inputs: inputs,
            outputs: outputs
        });

        // Make Compact
        uint256[2][] memory idsAndAmounts = new uint256[2][](1);
        idsAndAmounts[0] = [tokenId, amount];

        bytes memory sponsorSig = getCompactBatchWitnessSignature(
            swapperPrivateKey, inputSettlerCompact, swapper, 0, type(uint32).max, idsAndAmounts, witnessHash(order)
        );
        bytes memory allocatorSig = hex"";

        bytes memory signature = abi.encode(sponsorSig, allocatorSig);

        bytes32 solverIdentifier = solver.toIdentifier();

        InputSettlerBase.SolveParams[] memory solveParams = new InputSettlerBase.SolveParams[](1);
        solveParams[0] = InputSettlerBase.SolveParams({ solver: solverIdentifier, timestamp: filledAt });

        vm.prank(solver);
        vm.expectRevert(abi.encodeWithSignature("FilledTooLate(uint32,uint32)", fillDeadline, filledAt));
        IInputSettlerCompact(inputSettlerCompact).finalise(order, signature, solveParams, solverIdentifier, hex"");
    }

    /// forge-config: default.isolate = true
    function test_finalise_to_gas() external {
        test_finalise_to(makeAddr("non_solver"), makeAddr("destination"));
    }

    function test_finalise_to(
        address non_solver,
        address destination
    ) public {
        vm.assume(destination != inputSettlerCompact);
        vm.assume(destination != address(theCompact));
        vm.assume(destination != swapper);
        vm.assume(destination != address(0));
        vm.assume(token.balanceOf(destination) == 0);
        vm.assume(non_solver != solver);

        token.mint(swapper, 1e18);
        vm.prank(swapper);
        token.approve(address(theCompact), type(uint256).max);

        vm.prank(swapper);
        uint256 amount = 1e18 / 10;
        uint256 tokenId = theCompact.depositERC20(address(token), alwaysOkAllocatorLockTag, amount, swapper);

        uint256[2][] memory inputs = new uint256[2][](1);
        inputs[0] = [tokenId, amount];
        MandateOutput[] memory outputs = new MandateOutput[](1);
        outputs[0] = MandateOutput({
            settler: address(outputSettlerSimple).toIdentifier(),
            oracle: address(alwaysYesOracle).toIdentifier(),
            chainId: block.chainid,
            token: address(anotherToken).toIdentifier(),
            amount: amount,
            recipient: swapper.toIdentifier(),
            callbackData: hex"",
            context: hex""
        });
        StandardOrder memory order = StandardOrder({
            user: address(swapper),
            nonce: 0,
            originChainId: block.chainid,
            fillDeadline: type(uint32).max,
            expires: type(uint32).max,
            inputOracle: alwaysYesOracle,
            inputs: inputs,
            outputs: outputs
        });

        // Make Compact
        uint256[2][] memory idsAndAmounts = new uint256[2][](1);
        idsAndAmounts[0] = [tokenId, amount];

        bytes memory sponsorSig = getCompactBatchWitnessSignature(
            swapperPrivateKey, inputSettlerCompact, swapper, 0, type(uint32).max, idsAndAmounts, witnessHash(order)
        );

        bytes memory signature = abi.encode(sponsorSig, hex"");

        // Other callers are disallowed:

        vm.prank(non_solver);

        bytes32 solverIdentifier = solver.toIdentifier();
        bytes32 destinationIdentifier = destination.toIdentifier();
<<<<<<< HEAD
        bytes32[] memory solvers = new bytes32[](1);
        solvers[0] = solverIdentifier;
        vm.expectRevert(abi.encodeWithSignature("UnexpectedCaller(bytes32)", solvers[0]));
        IInputSettlerCompact(inputSettlerCompact).finalise(
            order, signature, timestamps, solvers, destinationIdentifier, hex""
        );
=======
        InputSettlerBase.SolveParams[] memory solveParams = new InputSettlerBase.SolveParams[](1);
        solveParams[0] = InputSettlerBase.SolveParams({ solver: solverIdentifier, timestamp: uint32(block.timestamp) });
        IInputSettlerCompact(inputSettlerCompact).finalise(order, signature, solveParams, destinationIdentifier, hex"");
>>>>>>> 2078e928

        assertEq(token.balanceOf(destination), 0);

        vm.prank(solver);
        IInputSettlerCompact(inputSettlerCompact).finalise(order, signature, solveParams, destinationIdentifier, hex"");
        vm.snapshotGasLastCall("inputSettler", "CompactFinaliseTo");

        assertEq(token.balanceOf(destination), amount);
    }

    /// forge-config: default.isolate = true
    function test_finalise_for_gas() external {
        test_finalise_for(makeAddr("non_solver"), makeAddr("destination"));
    }

    function test_finalise_for(
        address non_solver,
        address destination
    ) public {
        vm.assume(destination != inputSettlerCompact);
        vm.assume(destination != address(theCompact));
        vm.assume(destination != address(swapper));
        vm.assume(destination != address(solver));
        vm.assume(destination != address(0));
        vm.assume(non_solver != solver);

        token.mint(swapper, 1e18);
        vm.prank(swapper);
        token.approve(address(theCompact), type(uint256).max);

        vm.prank(swapper);
        uint256 amount = 1e18 / 10;
        uint256 tokenId = theCompact.depositERC20(address(token), alwaysOkAllocatorLockTag, amount, swapper);

        StandardOrder memory order;
        {
            uint256[2][] memory inputs = new uint256[2][](1);
            inputs[0] = [tokenId, amount];
            MandateOutput[] memory outputs = new MandateOutput[](1);
            outputs[0] = MandateOutput({
                settler: address(outputSettlerSimple).toIdentifier(),
                oracle: address(alwaysYesOracle).toIdentifier(),
                chainId: block.chainid,
                token: address(anotherToken).toIdentifier(),
                amount: amount,
                recipient: swapper.toIdentifier(),
                callbackData: hex"",
                context: hex""
            });
            order = StandardOrder({
                user: address(swapper),
                nonce: 0,
                originChainId: block.chainid,
                fillDeadline: type(uint32).max,
                expires: type(uint32).max,
                inputOracle: alwaysYesOracle,
                inputs: inputs,
                outputs: outputs
            });
        }

        bytes memory signature;
        {
            // Make Compact
            uint256[2][] memory idsAndAmounts = new uint256[2][](1);
            idsAndAmounts[0] = [tokenId, amount];

            bytes memory sponsorSig = getCompactBatchWitnessSignature(
                swapperPrivateKey, inputSettlerCompact, swapper, 0, type(uint32).max, idsAndAmounts, witnessHash(order)
            );
            signature = abi.encode(sponsorSig, hex"");
        }
        // Other callers are disallowed:
        InputSettlerBase.SolveParams[] memory solveParams = new InputSettlerBase.SolveParams[](1);

        {
            vm.prank(non_solver);
            vm.expectRevert(abi.encodeWithSignature("InvalidSigner()"));
            solveParams[0] =
                InputSettlerBase.SolveParams({ solver: solver.toIdentifier(), timestamp: uint32(block.timestamp) });
            IInputSettlerCompact(inputSettlerCompact)
                .finaliseWithSignature(order, signature, solveParams, destination.toIdentifier(), hex"", hex"");
        }
        assertEq(token.balanceOf(destination), 0);

        bytes memory orderOwnerSignature = this.getOrderOpenSignature(
            solverPrivateKey,
            IInputSettlerCompact(inputSettlerCompact).orderIdentifier(order),
            destination.toIdentifier(),
            hex""
        );
        {
            bytes32[] memory solvers = new bytes32[](1);
            solvers[0] = solver.toIdentifier();
            vm.prank(non_solver);
            IInputSettlerCompact(inputSettlerCompact)
                .finaliseWithSignature(
                    order, signature, solveParams, destination.toIdentifier(), hex"", orderOwnerSignature
                );
        }

        vm.snapshotGasLastCall("inputSettler", "CompactFinaliseFor");

        assertEq(token.balanceOf(destination), amount);
    }
}<|MERGE_RESOLUTION|>--- conflicted
+++ resolved
@@ -1,27 +1,43 @@
 // SPDX-License-Identifier: MIT
 pragma solidity ^0.8.22;
 
-import { TheCompact } from "the-compact/src/TheCompact.sol";
-
-import { MandateOutput, MandateOutputType } from "../../../src/input/types/MandateOutputType.sol";
-import { StandardOrder, StandardOrderType } from "../../../src/input/types/StandardOrderType.sol";
-
-import { InputSettlerBase } from "../../../src/input/InputSettlerBase.sol";
-import { IInputSettlerCompact } from "../../../src/interfaces/IInputSettlerCompact.sol";
-import { LibAddress } from "../../../src/libs/LibAddress.sol";
-import { MandateOutputEncodingLib } from "../../../src/libs/MandateOutputEncodingLib.sol";
-import { AlwaysYesOracle } from "../../mocks/AlwaysYesOracle.sol";
-import { MockERC20 } from "../../mocks/MockERC20.sol";
-import { InputSettlerCompactTestBase } from "./InputSettlerCompact.base.t.sol";
+import {TheCompact} from "the-compact/src/TheCompact.sol";
+
+import {MandateOutput, MandateOutputType} from "../../../src/input/types/MandateOutputType.sol";
+import {StandardOrder, StandardOrderType} from "../../../src/input/types/StandardOrderType.sol";
+
+import {InputSettlerBase} from "../../../src/input/InputSettlerBase.sol";
+import {IInputSettlerCompact} from "../../../src/interfaces/IInputSettlerCompact.sol";
+import {LibAddress} from "../../../src/libs/LibAddress.sol";
+import {MandateOutputEncodingLib} from "../../../src/libs/MandateOutputEncodingLib.sol";
+import {AlwaysYesOracle} from "../../mocks/AlwaysYesOracle.sol";
+import {MockERC20} from "../../mocks/MockERC20.sol";
+import {InputSettlerCompactTestBase} from "./InputSettlerCompact.base.t.sol";
 
 contract InputSettlerCompactTest is InputSettlerCompactTestBase {
     using LibAddress for address;
 
     event Transfer(address from, address to, uint256 amount);
-    event Transfer(address by, address from, address to, uint256 id, uint256 amount);
-    event CompactRegistered(address indexed sponsor, bytes32 claimHash, bytes32 typehash);
-    event NextGovernanceFee(uint64 nextGovernanceFee, uint64 nextGovernanceFeeTime);
-    event GovernanceFeeChanged(uint64 oldGovernanceFee, uint64 newGovernanceFee);
+    event Transfer(
+        address by,
+        address from,
+        address to,
+        uint256 id,
+        uint256 amount
+    );
+    event CompactRegistered(
+        address indexed sponsor,
+        bytes32 claimHash,
+        bytes32 typehash
+    );
+    event NextGovernanceFee(
+        uint64 nextGovernanceFee,
+        uint64 nextGovernanceFeeTime
+    );
+    event GovernanceFeeChanged(
+        uint64 oldGovernanceFee,
+        uint64 newGovernanceFee
+    );
 
     uint64 constant GOVERNANCE_FEE_CHANGE_DELAY = 7 days;
     uint64 constant MAX_GOVERNANCE_FEE = 10 ** 18 * 0.05; // 10%
@@ -35,9 +51,7 @@
         test_finalise_self(makeAddr("non_solver"));
     }
 
-    function test_finalise_self(
-        address non_solver
-    ) public {
+    function test_finalise_self(address non_solver) public {
         vm.assume(non_solver != solver);
 
         uint256 amount = 1e18 / 10;
@@ -46,7 +60,12 @@
         token.approve(address(theCompact), type(uint256).max);
 
         vm.prank(swapper);
-        uint256 tokenId = theCompact.depositERC20(address(token), alwaysOkAllocatorLockTag, amount, swapper);
+        uint256 tokenId = theCompact.depositERC20(
+            address(token),
+            alwaysOkAllocatorLockTag,
+            amount,
+            swapper
+        );
 
         uint256[2][] memory inputs = new uint256[2][](1);
         inputs[0] = [tokenId, amount];
@@ -77,7 +96,13 @@
         idsAndAmounts[0] = [tokenId, amount];
 
         bytes memory sponsorSig = getCompactBatchWitnessSignature(
-            swapperPrivateKey, inputSettlerCompact, swapper, 0, type(uint32).max, idsAndAmounts, witnessHash(order)
+            swapperPrivateKey,
+            inputSettlerCompact,
+            swapper,
+            0,
+            type(uint32).max,
+            idsAndAmounts,
+            witnessHash(order)
         );
 
         bytes memory signature = abi.encode(sponsorSig, hex"");
@@ -86,29 +111,35 @@
 
         // Other callers are disallowed:
         vm.prank(non_solver);
-<<<<<<< HEAD
-        bytes32[] memory solvers = new bytes32[](1);
-        solvers[0] = solverIdentifier;
-        vm.expectRevert(abi.encodeWithSignature("UnexpectedCaller(bytes32)", solvers[0]));
+
+        InputSettlerBase.SolveParams[]
+            memory solveParams = new InputSettlerBase.SolveParams[](1);
+        solveParams[0] = InputSettlerBase.SolveParams({
+            solver: solverIdentifier,
+            timestamp: uint32(block.timestamp)
+        });
+        vm.expectRevert(
+            abi.encodeWithSignature("UnexpectedCaller(bytes32)", solvers[0])
+        );
         IInputSettlerCompact(inputSettlerCompact).finalise(
-            order, signature, timestamps, solvers, solverIdentifier, hex""
-        );
-=======
-        vm.expectRevert(abi.encodeWithSignature("NotOrderOwner()"));
-
-        InputSettlerBase.SolveParams[] memory solveParams = new InputSettlerBase.SolveParams[](1);
-        solveParams[0] = InputSettlerBase.SolveParams({ solver: solverIdentifier, timestamp: uint32(block.timestamp) });
-        IInputSettlerCompact(inputSettlerCompact).finalise(order, signature, solveParams, solverIdentifier, hex"");
->>>>>>> 2078e928
+            order,
+            signature,
+            solveParams,
+            solverIdentifier,
+            hex""
+        );
 
         assertEq(token.balanceOf(solver), 0);
 
-        bytes memory payload = MandateOutputEncodingLib.encodeFillDescriptionMemory(
-            solverIdentifier,
-            IInputSettlerCompact(inputSettlerCompact).orderIdentifier(order),
-            uint32(block.timestamp),
-            outputs[0]
-        );
+        bytes memory payload = MandateOutputEncodingLib
+            .encodeFillDescriptionMemory(
+                solverIdentifier,
+                IInputSettlerCompact(inputSettlerCompact).orderIdentifier(
+                    order
+                ),
+                uint32(block.timestamp),
+                outputs[0]
+            );
         bytes32 payloadHash = keccak256(payload);
 
         vm.expectCall(
@@ -116,13 +147,22 @@
             abi.encodeWithSignature(
                 "efficientRequireProven(bytes)",
                 abi.encodePacked(
-                    order.outputs[0].chainId, order.outputs[0].oracle, order.outputs[0].settler, payloadHash
+                    order.outputs[0].chainId,
+                    order.outputs[0].oracle,
+                    order.outputs[0].settler,
+                    payloadHash
                 )
             )
         );
 
         vm.prank(solver);
-        IInputSettlerCompact(inputSettlerCompact).finalise(order, signature, solveParams, solverIdentifier, hex"");
+        IInputSettlerCompact(inputSettlerCompact).finalise(
+            order,
+            signature,
+            solveParams,
+            solverIdentifier,
+            hex""
+        );
         vm.snapshotGasLastCall("inputSettler", "CompactFinaliseSelf");
 
         assertEq(token.balanceOf(solver), amount);
@@ -143,7 +183,12 @@
         token.approve(address(theCompact), type(uint256).max);
 
         vm.prank(swapper);
-        uint256 tokenId = theCompact.depositERC20(address(token), alwaysOkAllocatorLockTag, amount, swapper);
+        uint256 tokenId = theCompact.depositERC20(
+            address(token),
+            alwaysOkAllocatorLockTag,
+            amount,
+            swapper
+        );
 
         address inputOracle = address(alwaysYesOracle);
 
@@ -176,7 +221,13 @@
         idsAndAmounts[0] = [tokenId, amount];
 
         bytes memory sponsorSig = getCompactBatchWitnessSignature(
-            swapperPrivateKey, inputSettlerCompact, swapper, 0, type(uint32).max, idsAndAmounts, witnessHash(order)
+            swapperPrivateKey,
+            inputSettlerCompact,
+            swapper,
+            0,
+            type(uint32).max,
+            idsAndAmounts,
+            witnessHash(order)
         );
         bytes memory allocatorSig = hex"";
 
@@ -184,12 +235,28 @@
 
         bytes32 solverIdentifier = solver.toIdentifier();
 
-        InputSettlerBase.SolveParams[] memory solveParams = new InputSettlerBase.SolveParams[](1);
-        solveParams[0] = InputSettlerBase.SolveParams({ solver: solverIdentifier, timestamp: filledAt });
+        InputSettlerBase.SolveParams[]
+            memory solveParams = new InputSettlerBase.SolveParams[](1);
+        solveParams[0] = InputSettlerBase.SolveParams({
+            solver: solverIdentifier,
+            timestamp: filledAt
+        });
 
         vm.prank(solver);
-        vm.expectRevert(abi.encodeWithSignature("FilledTooLate(uint32,uint32)", fillDeadline, filledAt));
-        IInputSettlerCompact(inputSettlerCompact).finalise(order, signature, solveParams, solverIdentifier, hex"");
+        vm.expectRevert(
+            abi.encodeWithSignature(
+                "FilledTooLate(uint32,uint32)",
+                fillDeadline,
+                filledAt
+            )
+        );
+        IInputSettlerCompact(inputSettlerCompact).finalise(
+            order,
+            signature,
+            solveParams,
+            solverIdentifier,
+            hex""
+        );
     }
 
     /// forge-config: default.isolate = true
@@ -197,10 +264,7 @@
         test_finalise_to(makeAddr("non_solver"), makeAddr("destination"));
     }
 
-    function test_finalise_to(
-        address non_solver,
-        address destination
-    ) public {
+    function test_finalise_to(address non_solver, address destination) public {
         vm.assume(destination != inputSettlerCompact);
         vm.assume(destination != address(theCompact));
         vm.assume(destination != swapper);
@@ -214,7 +278,12 @@
 
         vm.prank(swapper);
         uint256 amount = 1e18 / 10;
-        uint256 tokenId = theCompact.depositERC20(address(token), alwaysOkAllocatorLockTag, amount, swapper);
+        uint256 tokenId = theCompact.depositERC20(
+            address(token),
+            alwaysOkAllocatorLockTag,
+            amount,
+            swapper
+        );
 
         uint256[2][] memory inputs = new uint256[2][](1);
         inputs[0] = [tokenId, amount];
@@ -245,7 +314,13 @@
         idsAndAmounts[0] = [tokenId, amount];
 
         bytes memory sponsorSig = getCompactBatchWitnessSignature(
-            swapperPrivateKey, inputSettlerCompact, swapper, 0, type(uint32).max, idsAndAmounts, witnessHash(order)
+            swapperPrivateKey,
+            inputSettlerCompact,
+            swapper,
+            0,
+            type(uint32).max,
+            idsAndAmounts,
+            witnessHash(order)
         );
 
         bytes memory signature = abi.encode(sponsorSig, hex"");
@@ -256,23 +331,33 @@
 
         bytes32 solverIdentifier = solver.toIdentifier();
         bytes32 destinationIdentifier = destination.toIdentifier();
-<<<<<<< HEAD
-        bytes32[] memory solvers = new bytes32[](1);
-        solvers[0] = solverIdentifier;
-        vm.expectRevert(abi.encodeWithSignature("UnexpectedCaller(bytes32)", solvers[0]));
+        InputSettlerBase.SolveParams[]
+            memory solveParams = new InputSettlerBase.SolveParams[](1);
+        solveParams[0] = InputSettlerBase.SolveParams({
+            solver: solverIdentifier,
+            timestamp: uint32(block.timestamp)
+        });
+        vm.expectRevert(
+            abi.encodeWithSignature("UnexpectedCaller(bytes32)", solvers[0])
+        );
         IInputSettlerCompact(inputSettlerCompact).finalise(
-            order, signature, timestamps, solvers, destinationIdentifier, hex""
-        );
-=======
-        InputSettlerBase.SolveParams[] memory solveParams = new InputSettlerBase.SolveParams[](1);
-        solveParams[0] = InputSettlerBase.SolveParams({ solver: solverIdentifier, timestamp: uint32(block.timestamp) });
-        IInputSettlerCompact(inputSettlerCompact).finalise(order, signature, solveParams, destinationIdentifier, hex"");
->>>>>>> 2078e928
+            order,
+            signature,
+            solveParams,
+            destinationIdentifier,
+            hex""
+        );
 
         assertEq(token.balanceOf(destination), 0);
 
         vm.prank(solver);
-        IInputSettlerCompact(inputSettlerCompact).finalise(order, signature, solveParams, destinationIdentifier, hex"");
+        IInputSettlerCompact(inputSettlerCompact).finalise(
+            order,
+            signature,
+            solveParams,
+            destinationIdentifier,
+            hex""
+        );
         vm.snapshotGasLastCall("inputSettler", "CompactFinaliseTo");
 
         assertEq(token.balanceOf(destination), amount);
@@ -283,10 +368,7 @@
         test_finalise_for(makeAddr("non_solver"), makeAddr("destination"));
     }
 
-    function test_finalise_for(
-        address non_solver,
-        address destination
-    ) public {
+    function test_finalise_for(address non_solver, address destination) public {
         vm.assume(destination != inputSettlerCompact);
         vm.assume(destination != address(theCompact));
         vm.assume(destination != address(swapper));
@@ -300,7 +382,12 @@
 
         vm.prank(swapper);
         uint256 amount = 1e18 / 10;
-        uint256 tokenId = theCompact.depositERC20(address(token), alwaysOkAllocatorLockTag, amount, swapper);
+        uint256 tokenId = theCompact.depositERC20(
+            address(token),
+            alwaysOkAllocatorLockTag,
+            amount,
+            swapper
+        );
 
         StandardOrder memory order;
         {
@@ -336,20 +423,35 @@
             idsAndAmounts[0] = [tokenId, amount];
 
             bytes memory sponsorSig = getCompactBatchWitnessSignature(
-                swapperPrivateKey, inputSettlerCompact, swapper, 0, type(uint32).max, idsAndAmounts, witnessHash(order)
+                swapperPrivateKey,
+                inputSettlerCompact,
+                swapper,
+                0,
+                type(uint32).max,
+                idsAndAmounts,
+                witnessHash(order)
             );
             signature = abi.encode(sponsorSig, hex"");
         }
         // Other callers are disallowed:
-        InputSettlerBase.SolveParams[] memory solveParams = new InputSettlerBase.SolveParams[](1);
+        InputSettlerBase.SolveParams[]
+            memory solveParams = new InputSettlerBase.SolveParams[](1);
 
         {
             vm.prank(non_solver);
             vm.expectRevert(abi.encodeWithSignature("InvalidSigner()"));
-            solveParams[0] =
-                InputSettlerBase.SolveParams({ solver: solver.toIdentifier(), timestamp: uint32(block.timestamp) });
-            IInputSettlerCompact(inputSettlerCompact)
-                .finaliseWithSignature(order, signature, solveParams, destination.toIdentifier(), hex"", hex"");
+            solveParams[0] = InputSettlerBase.SolveParams({
+                solver: solver.toIdentifier(),
+                timestamp: uint32(block.timestamp)
+            });
+            IInputSettlerCompact(inputSettlerCompact).finaliseWithSignature(
+                order,
+                signature,
+                solveParams,
+                destination.toIdentifier(),
+                hex"",
+                hex""
+            );
         }
         assertEq(token.balanceOf(destination), 0);
 
@@ -363,10 +465,14 @@
             bytes32[] memory solvers = new bytes32[](1);
             solvers[0] = solver.toIdentifier();
             vm.prank(non_solver);
-            IInputSettlerCompact(inputSettlerCompact)
-                .finaliseWithSignature(
-                    order, signature, solveParams, destination.toIdentifier(), hex"", orderOwnerSignature
-                );
+            IInputSettlerCompact(inputSettlerCompact).finaliseWithSignature(
+                order,
+                signature,
+                solveParams,
+                destination.toIdentifier(),
+                hex"",
+                orderOwnerSignature
+            );
         }
 
         vm.snapshotGasLastCall("inputSettler", "CompactFinaliseFor");
