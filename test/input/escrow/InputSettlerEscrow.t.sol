--- conflicted
+++ resolved
@@ -378,13 +378,8 @@
         // Other callers are disallowed:
         vm.prank(non_solver);
 
-<<<<<<< HEAD
         vm.expectRevert(abi.encodeWithSignature("UnexpectedCaller(bytes32)", solvers[0]));
-        IInputSettlerEscrow(inputSettlerEscrow).finalise(order, timestamps, solvers, solver.toIdentifier(), hex"");
-=======
-        vm.expectRevert(abi.encodeWithSignature("NotOrderOwner()"));
         IInputSettlerEscrow(inputSettlerEscrow).finalise(order, solveParams, solver.toIdentifier(), hex"");
->>>>>>> 2078e928
 
         assertEq(token.balanceOf(solver), 0);
 
