--- conflicted
+++ resolved
@@ -900,7 +900,6 @@
 
         // Output oracle (as filler)
         bytes memory payload =
-<<<<<<< HEAD
             MandateOutputEncodingLib.encodeFillDescriptionM(solver, orderId, uint32(BLOCK_TIME), output);
         bytes[] memory payloads = new bytes[](1);
         payloads[0] = payload;
@@ -950,15 +949,6 @@
 
         vm.expectEmit();
         emit OutputClaimed(orderId, bitcoinOracle.outputIdentifier(output));
-=======
-            MandateOutputEncodingLib.encodeFillDescriptionMemory(solver, orderId, uint32(BLOCK_TIME), output);
-        bytes32[] memory payloadHashes = new bytes32[](1);
-        payloadHashes[0] = keccak256(payload);
-        bool fillerValid = bitcoinOracle.arePayloadsValid(payloadHashes);
-        assertEq(fillerValid, true);
-
-        // Input oracle (as oracle)
->>>>>>> 45fba9b6
 
         vm.prank(caller);
         bitcoinOracle.claim(solver, orderId, output);
@@ -1062,21 +1052,13 @@
 
         // Output oracle (as filler)
         bytes memory payload =
-<<<<<<< HEAD
-            MandateOutputEncodingLib.encodeFillDescriptionM(solver, orderId, uint32(BLOCK_TIME), output);
+            MandateOutputEncodingLib.encodeFillDescriptionMemory(solver, orderId, uint32(BLOCK_TIME), output);
         bytes[] memory payloads = new bytes[](1);
         payloads[0] = payload;
         bool fillerValid = bitcoinOracle.arePayloadsValid(payloads);
-=======
-            MandateOutputEncodingLib.encodeFillDescriptionMemory(solver, orderId, uint32(BLOCK_TIME), output);
-        bytes32[] memory payloadHashes = new bytes32[](1);
-        payloadHashes[0] = keccak256(payload);
-        bool fillerValid = bitcoinOracle.arePayloadsValid(payloadHashes);
->>>>>>> 45fba9b6
         assertEq(fillerValid, true);
     }
 
-<<<<<<< HEAD
     function test_verify_custom_multiplier_as_oracle(
         bytes32 solver,
         bytes32 orderId,
@@ -1131,9 +1113,6 @@
             txMerkleProof: TX_MERKLE_PROOF,
             rawTx: RAW_TX
         });
-=======
-        // Input oracle (as oracle)
->>>>>>> 45fba9b6
 
         bitcoinOracle.verify(orderId, output, BLOCK_HEIGHT, inclusionProof, TX_OUTPUT_INDEX);
 
@@ -1281,21 +1260,13 @@
 
         // Output oracle (as filler)
         bytes memory payload =
-<<<<<<< HEAD
-            MandateOutputEncodingLib.encodeFillDescriptionM(solver, orderId, uint32(BLOCK_TIME), output);
+            MandateOutputEncodingLib.encodeFillDescriptionMemory(solver, orderId, uint32(BLOCK_TIME), output);
         bytes[] memory payloads = new bytes[](1);
         payloads[0] = payload;
         bool fillerValid = bitcoinOracle.arePayloadsValid(payloads);
-=======
-            MandateOutputEncodingLib.encodeFillDescriptionMemory(solver, orderId, uint32(BLOCK_TIME), output);
-        bytes32[] memory payloadHashes = new bytes32[](1);
-        payloadHashes[0] = keccak256(payload);
-        bool fillerValid = bitcoinOracle.arePayloadsValid(payloadHashes);
->>>>>>> 45fba9b6
         assertEq(fillerValid, true);
     }
 
-<<<<<<< HEAD
     function test_verify_embed_as_oracle(bytes32 solver, bytes32 orderId, address caller) public {
         vm.assume(solver != bytes32(0));
         vm.assume(orderId != bytes32(0));
@@ -1322,9 +1293,6 @@
         token.mint(caller, collateralAmount);
         vm.prank(caller);
         token.approve(address(bitcoinOracle), collateralAmount);
-=======
-        // Input oracle (as oracle)
->>>>>>> 45fba9b6
 
         vm.expectEmit();
         emit OutputClaimed(orderId, bitcoinOracle.outputIdentifier(output));
@@ -1492,17 +1460,10 @@
 
         // Output oracle (as filler)
         bytes memory payload =
-<<<<<<< HEAD
-            MandateOutputEncodingLib.encodeFillDescriptionM(solver, orderId, uint32(PREV_BLOCK_TIME), output);
+            MandateOutputEncodingLib.encodeFillDescriptionMemory(solver, orderId, uint32(PREV_BLOCK_TIME), output);
         bytes[] memory payloads = new bytes[](1);
         payloads[0] = payload;
         bool fillerValid = bitcoinOracle.arePayloadsValid(payloads);
-=======
-            MandateOutputEncodingLib.encodeFillDescriptionMemory(solver, orderId, uint32(PREV_BLOCK_TIME), output);
-        bytes32[] memory payloadHashes = new bytes32[](1);
-        payloadHashes[0] = keccak256(payload);
-        bool fillerValid = bitcoinOracle.arePayloadsValid(payloadHashes);
->>>>>>> 45fba9b6
         assertEq(fillerValid, true);
     }
 
@@ -1597,17 +1558,10 @@
 
         // Output oracle (as filler)
         bytes memory payload =
-<<<<<<< HEAD
-            MandateOutputEncodingLib.encodeFillDescriptionM(solver, orderId, uint32(BLOCK_TIME), output);
+            MandateOutputEncodingLib.encodeFillDescriptionMemory(solver, orderId, uint32(BLOCK_TIME), output);
         bytes[] memory payloads = new bytes[](1);
         payloads[0] = payload;
         bool fillerValid = bitcoinOracle.arePayloadsValid(payloads);
-=======
-            MandateOutputEncodingLib.encodeFillDescriptionMemory(solver, orderId, uint32(BLOCK_TIME), output);
-        bytes32[] memory payloadHashes = new bytes32[](1);
-        payloadHashes[0] = keccak256(payload);
-        bool fillerValid = bitcoinOracle.arePayloadsValid(payloadHashes);
->>>>>>> 45fba9b6
         assertEq(fillerValid, true);
     }
 
