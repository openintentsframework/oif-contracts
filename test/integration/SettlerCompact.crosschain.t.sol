--- conflicted
+++ resolved
@@ -159,11 +159,7 @@
                 token: address(uint160(idsAndAmount[0])),
                 amount: idsAndAmount[1]
             });
-<<<<<<< HEAD
-            lockHashes[0] = keccak256(
-=======
             lockHashes[i] = keccak256(
->>>>>>> b36b4a83
                 abi.encode(
                     keccak256(bytes("Lock(bytes12 lockTag,address token,uint256 amount)")),
                     lock.lockTag,
