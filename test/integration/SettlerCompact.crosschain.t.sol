// SPDX-License-Identifier: MIT
pragma solidity ^0.8.22;

import { Test } from "forge-std/Test.sol";

import { TheCompact } from "the-compact/src/TheCompact.sol";
import { SimpleAllocator } from "the-compact/src/examples/allocator/SimpleAllocator.sol";
import { EfficiencyLib } from "the-compact/src/lib/EfficiencyLib.sol";
import { IdLib } from "the-compact/src/lib/IdLib.sol";
import { AlwaysOKAllocator } from "the-compact/src/test/AlwaysOKAllocator.sol";
import { ResetPeriod } from "the-compact/src/types/ResetPeriod.sol";
import { Scope } from "the-compact/src/types/Scope.sol";

import { OutputSettlerCoin } from "../../src/output/coin/OutputSettlerCoin.sol";

import { InputSettlerCompact } from "../../src/input/compact/InputSettlerCompact.sol";
import { AllowOpenType } from "../../src/input/types/AllowOpenType.sol";
import { MandateOutput, MandateOutputType } from "../../src/input/types/MandateOutputType.sol";
import { StandardOrder, StandardOrderType } from "../../src/input/types/StandardOrderType.sol";
import { IInputSettlerCompact } from "../../src/interfaces/IInputSettlerCompact.sol";
import { MandateOutputEncodingLib } from "../../src/libs/MandateOutputEncodingLib.sol";
import { MessageEncodingLib } from "../../src/libs/MessageEncodingLib.sol";
import { WormholeOracle } from "../../src/oracles/wormhole/WormholeOracle.sol";
import { Messages } from "../../src/oracles/wormhole/external/wormhole/Messages.sol";
import { Setters } from "../../src/oracles/wormhole/external/wormhole/Setters.sol";
import { Structs } from "../../src/oracles/wormhole/external/wormhole/Structs.sol";

import { AlwaysYesOracle } from "../mocks/AlwaysYesOracle.sol";
import { MockERC20 } from "../mocks/MockERC20.sol";
import { LibAddress } from "../utils/LibAddress.sol";

interface EIP712 {
    function DOMAIN_SEPARATOR() external view returns (bytes32);
}

interface ImmutableCreate2Factory {
    function safeCreate2(
        bytes32 salt,
        bytes calldata initializationCode
    ) external payable returns (address deploymentAddress);
}

event PackagePublished(uint32 nonce, bytes payload, uint8 consistencyLevel);

contract ExportedMessages is Messages, Setters {
    function storeGuardianSetPub(Structs.GuardianSet memory set, uint32 index) public {
        return super.storeGuardianSet(set, index);
    }

    function publishMessage(
        uint32 nonce,
        bytes calldata payload,
        uint8 consistencyLevel
    ) external payable returns (uint64) {
        emit PackagePublished(nonce, payload, consistencyLevel);
        return 0;
    }
}

<<<<<<< HEAD
contract InputSettlerCompactTestCrossChain is Test {
    address inputSettlerCompact;
    OutputSettlerCoin outputSettlerCoin;
=======
contract SettlerCompactTestCrossChain is Test {
    using LibAddress for address;

    address settlerCompact;
    CoinFiller coinFiller;
>>>>>>> e7379ad2

    // Oracles
    address alwaysYesOracle;
    ExportedMessages messages;
    WormholeOracle wormholeOracle;

    uint256 swapperPrivateKey;
    address swapper;
    uint256 solverPrivateKey;
    address solver;
    uint256 testGuardianPrivateKey;
    address testGuardian;

    uint256 allocatorPrivateKey;
    address allocator;
    bytes12 signAllocatorLockTag;

    MockERC20 token;
    MockERC20 anotherToken;

    TheCompact public theCompact;
    address alwaysOKAllocator;
    bytes12 alwaysOkAllocatorLockTag;
    bytes32 DOMAIN_SEPARATOR;

    function setUp() public virtual {
        theCompact = new TheCompact();

        alwaysOKAllocator = address(new AlwaysOKAllocator());
        uint96 alwaysOkAllocatorId = theCompact.__registerAllocator(alwaysOKAllocator, "");
        // use scope 0 and reset period 0. This is okay as long as we don't use anything time based.
        alwaysOkAllocatorLockTag = bytes12(alwaysOkAllocatorId);
        (allocator, allocatorPrivateKey) = makeAddrAndKey("allocator");
        SimpleAllocator simpleAllocator = new SimpleAllocator(allocator, address(theCompact));
        uint96 signAllocatorId = theCompact.__registerAllocator(address(simpleAllocator), "");
        signAllocatorLockTag = bytes12(signAllocatorId);

        DOMAIN_SEPARATOR = EIP712(address(theCompact)).DOMAIN_SEPARATOR();

        inputSettlerCompact = address(new InputSettlerCompact(address(theCompact)));
        outputSettlerCoin = new OutputSettlerCoin();
        alwaysYesOracle = address(new AlwaysYesOracle());

        token = new MockERC20("Mock ERC20", "MOCK", 18);
        anotherToken = new MockERC20("Mock2 ERC20", "MOCK2", 18);

        (swapper, swapperPrivateKey) = makeAddrAndKey("swapper");
        (solver, solverPrivateKey) = makeAddrAndKey("solver");

        token.mint(swapper, 1e18);

        token.mint(solver, 1e18);
        anotherToken.mint(solver, 1e18);

        vm.prank(swapper);
        token.approve(address(theCompact), type(uint256).max);
        vm.prank(solver);
        anotherToken.approve(address(outputSettlerCoin), type(uint256).max);
        vm.prank(solver);
        token.approve(address(outputSettlerCoin), type(uint256).max);

        // Oracles

        messages = new ExportedMessages();
        address wormholeDeployment = makeAddr("wormholeOracle");
        deployCodeTo("WormholeOracle.sol", abi.encode(address(this), address(messages)), wormholeDeployment);
        wormholeOracle = WormholeOracle(wormholeDeployment);

        wormholeOracle.setChainMap(uint16(block.chainid), block.chainid);

        (testGuardian, testGuardianPrivateKey) = makeAddrAndKey("testGuardian");
        // initialize guardian set with one guardian
        address[] memory keys = new address[](1);
        keys[0] = testGuardian;
        Structs.GuardianSet memory guardianSet = Structs.GuardianSet(keys, 0);
        require(messages.quorum(guardianSet.keys.length) == 1, "Quorum should be 1");

        messages.storeGuardianSetPub(guardianSet, uint32(0));
    }

    function getCompactBatchWitnessSignature(
        uint256 privateKey,
        address arbiter,
        address sponsor,
        uint256 nonce,
        uint256 expires,
        uint256[2][] memory idsAndAmounts,
        bytes32 witness
    ) internal view returns (bytes memory sig) {
        bytes32 msgHash = keccak256(
            abi.encodePacked(
                "\x19\x01",
                DOMAIN_SEPARATOR,
                keccak256(
                    abi.encode(
                        keccak256(
                            bytes(
                                "BatchCompact(address arbiter,address sponsor,uint256 nonce,uint256 expires,uint256[2][] idsAndAmounts,Mandate mandate)Mandate(uint32 fillDeadline,address localOracle,MandateOutput[] outputs)MandateOutput(bytes32 oracle,bytes32 filler,uint256 chainId,bytes32 token,uint256 amount,bytes32 recipient,bytes call,bytes context)"
                            )
                        ),
                        arbiter,
                        sponsor,
                        nonce,
                        expires,
                        keccak256(abi.encodePacked(idsAndAmounts)),
                        witness
                    )
                )
            )
        );

        (uint8 v, bytes32 r, bytes32 s) = vm.sign(privateKey, msgHash);
        return bytes.concat(r, s, bytes1(v));
    }

    function witnessHash(
        StandardOrder memory order
    ) internal pure returns (bytes32) {
        return keccak256(
            abi.encode(
                keccak256(
                    bytes(
                        "Mandate(uint32 fillDeadline,address localOracle,MandateOutput[] outputs)MandateOutput(bytes32 oracle,bytes32 filler,uint256 chainId,bytes32 token,uint256 amount,bytes32 recipient,bytes call,bytes context)"
                    )
                ),
                order.fillDeadline,
                order.localOracle,
                outputsHash(order.outputs)
            )
        );
    }

    function outputsHash(
        MandateOutput[] memory outputs
    ) internal pure returns (bytes32) {
        bytes32[] memory hashes = new bytes32[](outputs.length);
        for (uint256 i = 0; i < outputs.length; ++i) {
            MandateOutput memory output = outputs[i];
            hashes[i] = keccak256(
                abi.encode(
                    keccak256(
                        bytes(
                            "MandateOutput(bytes32 oracle,bytes32 filler,uint256 chainId,bytes32 token,uint256 amount,bytes32 recipient,bytes call,bytes context)"
                        )
                    ),
                    output.oracle,
                    output.settler,
                    output.chainId,
                    output.token,
                    output.amount,
                    output.recipient,
                    keccak256(output.call),
                    keccak256(output.context)
                )
            );
        }
        return keccak256(abi.encodePacked(hashes));
    }

    function encodeMessage(bytes32 remoteIdentifier, bytes[] calldata payloads) external pure returns (bytes memory) {
        return MessageEncodingLib.encodeMessage(remoteIdentifier, payloads);
    }

    function getOrderOpenSignature(
        uint256 privateKey,
        bytes32 orderId,
        bytes32 destination,
        bytes calldata call
    ) external view returns (bytes memory sig) {
        bytes32 domainSeparator = EIP712(inputSettlerCompact).DOMAIN_SEPARATOR();
        bytes32 msgHash = keccak256(
            abi.encodePacked("\x19\x01", domainSeparator, AllowOpenType.hashAllowOpen(orderId, destination, call))
        );

        (uint8 v, bytes32 r, bytes32 s) = vm.sign(privateKey, msgHash);
        return bytes.concat(r, s, bytes1(v));
    }

    function test_deposit_compact() external {
        vm.prank(swapper);
        theCompact.depositERC20(address(token), alwaysOkAllocatorLockTag, 1e18 / 10, swapper);
    }

    function test_deposit_and_claim() external {
        vm.prank(swapper);
        uint256 amount = 1e18 / 10;
        uint256 tokenId = theCompact.depositERC20(address(token), alwaysOkAllocatorLockTag, amount, swapper);

        uint256[2][] memory inputs = new uint256[2][](1);
        inputs[0] = [tokenId, amount];
        MandateOutput[] memory outputs = new MandateOutput[](1);
        outputs[0] = MandateOutput({
<<<<<<< HEAD
            settler: bytes32(0),
            oracle: bytes32(uint256(uint160(alwaysYesOracle))),
            chainId: block.chainid,
            token: bytes32(tokenId),
            amount: amount,
            recipient: bytes32(uint256(uint160(swapper))),
            call: hex"",
            context: hex""
=======
            remoteFiller: bytes32(0),
            remoteOracle: alwaysYesOracle.toIdentifier(),
            chainId: block.chainid,
            token: bytes32(tokenId),
            amount: amount,
            recipient: swapper.toIdentifier(),
            remoteCall: hex"",
            fulfillmentContext: hex""
>>>>>>> e7379ad2
        });
        StandardOrder memory order = StandardOrder({
            user: address(swapper),
            nonce: 0,
            originChainId: block.chainid,
            fillDeadline: type(uint32).max,
            expires: type(uint32).max,
            localOracle: alwaysYesOracle,
            inputs: inputs,
            outputs: outputs
        });

        // Make Compact
        uint256[2][] memory idsAndAmounts = new uint256[2][](1);
        idsAndAmounts[0] = [tokenId, amount];

        bytes memory sponsorSig = getCompactBatchWitnessSignature(
            swapperPrivateKey, inputSettlerCompact, swapper, 0, type(uint32).max, idsAndAmounts, witnessHash(order)
        );
        bytes memory allocatorSig = hex"";

        bytes memory signature = abi.encode(sponsorSig, allocatorSig);

        uint32[] memory timestamps = new uint32[](1);

        vm.prank(solver);
<<<<<<< HEAD
        IInputSettlerCompact(inputSettlerCompact).finaliseSelf(
            order, signature, timestamps, bytes32(uint256(uint160((solver))))
        );
=======
        bytes32[] memory solvers = new bytes32[](1);
        solvers[0] = solver.toIdentifier();
        ISettlerCompact(settlerCompact).finalise(order, signature, timestamps, solvers, solvers[0], hex"");
>>>>>>> e7379ad2
    }

    function _buildPreMessage(
        uint16 emitterChainId,
        bytes32 emitterAddress
    ) internal pure returns (bytes memory preMessage) {
        return
            abi.encodePacked(hex"000003e8" hex"00000001", emitterChainId, emitterAddress, hex"0000000000000539" hex"0f");
    }

    function makeValidVAA(
        uint16 emitterChainId,
        bytes32 emitterAddress,
        bytes memory message
    ) internal view returns (bytes memory validVM) {
        bytes memory postvalidVM = abi.encodePacked(_buildPreMessage(emitterChainId, emitterAddress), message);
        bytes32 vmHash = keccak256(abi.encodePacked(keccak256(postvalidVM)));
        (uint8 v, bytes32 r, bytes32 s) = vm.sign(testGuardianPrivateKey, vmHash);

        validVM = abi.encodePacked(hex"01" hex"00000000" hex"01", uint8(0), r, s, v - 27, postvalidVM);
    }

    /// forge-config: default.isolate = true
    function test_entire_flow() external {
        vm.prank(swapper);
        uint256 amount = 1e18 / 10;
        uint256 tokenId = theCompact.depositERC20(address(token), signAllocatorLockTag, amount, swapper);

        address localOracle = address(wormholeOracle);

        uint256[2][] memory inputs = new uint256[2][](1);
        inputs[0] = [tokenId, amount];
        MandateOutput[] memory outputs = new MandateOutput[](1);
        outputs[0] = MandateOutput({
<<<<<<< HEAD
            settler: bytes32(uint256(uint160(address(outputSettlerCoin)))),
            oracle: bytes32(uint256(uint160(localOracle))),
=======
            remoteFiller: address(coinFiller).toIdentifier(),
            remoteOracle: localOracle.toIdentifier(),
>>>>>>> e7379ad2
            chainId: block.chainid,
            token: address(anotherToken).toIdentifier(),
            amount: amount,
<<<<<<< HEAD
            recipient: bytes32(uint256(uint160(swapper))),
            call: hex"",
            context: hex""
=======
            recipient: swapper.toIdentifier(),
            remoteCall: hex"",
            fulfillmentContext: hex""
>>>>>>> e7379ad2
        });
        StandardOrder memory order = StandardOrder({
            user: address(swapper),
            nonce: 0,
            originChainId: block.chainid,
            fillDeadline: type(uint32).max,
            expires: type(uint32).max,
            localOracle: localOracle,
            inputs: inputs,
            outputs: outputs
        });

        // Make Compact
        uint256[2][] memory idsAndAmounts = new uint256[2][](1);
        idsAndAmounts[0] = [tokenId, amount];

        bytes memory sponsorSig = getCompactBatchWitnessSignature(
            swapperPrivateKey, inputSettlerCompact, swapper, 0, type(uint32).max, idsAndAmounts, witnessHash(order)
        );
        bytes memory allocatorSig = getCompactBatchWitnessSignature(
            allocatorPrivateKey, inputSettlerCompact, swapper, 0, type(uint32).max, idsAndAmounts, witnessHash(order)
        );

        bytes memory signature = abi.encode(sponsorSig, allocatorSig);

        // Initiation is over. We need to fill the order.

        bytes32 solverIdentifier = solver.toIdentifier();

        bytes32 orderId = IInputSettlerCompact(inputSettlerCompact).orderIdentifier(order);

        vm.prank(solver);
        outputSettlerCoin.fill(type(uint32).max, orderId, outputs[0], solverIdentifier);
        vm.snapshotGasLastCall("inputSettler", "IntegrationCoinFill");

        bytes[] memory payloads = new bytes[](1);
        payloads[0] = MandateOutputEncodingLib.encodeFillDescriptionM(
            solverIdentifier, orderId, uint32(block.timestamp), outputs[0]
        );

        bytes memory expectedMessageEmitted = this.encodeMessage(outputs[0].settler, payloads);

        vm.expectEmit();
        emit PackagePublished(0, expectedMessageEmitted, 15);
        wormholeOracle.submit(address(outputSettlerCoin), payloads);
        vm.snapshotGasLastCall("inputSettler", "IntegrationWormholeSubmit");

        bytes memory vaa =
            makeValidVAA(uint16(block.chainid), address(wormholeOracle).toIdentifier(), expectedMessageEmitted);

        wormholeOracle.receiveMessage(vaa);
        vm.snapshotGasLastCall("inputSettler", "IntegrationWormholeReceiveMessage");

        uint32[] memory timestamps = new uint32[](1);
        timestamps[0] = uint32(block.timestamp);

        vm.prank(solver);
<<<<<<< HEAD
        IInputSettlerCompact(inputSettlerCompact).finaliseSelf(order, signature, timestamps, solverIdentifier);
        vm.snapshotGasLastCall("inputSettler", "IntegrationCompactFinaliseSelf");
=======
        bytes32[] memory solvers = new bytes32[](1);
        solvers[0] = solver.toIdentifier();
        ISettlerCompact(settlerCompact).finalise(order, signature, timestamps, solvers, solvers[0], hex"");
        vm.snapshotGasLastCall("settler", "IntegrationCompactFinaliseSelf");
>>>>>>> e7379ad2
    }

    function test_entire_flow_different_solvers(
        bytes32 solverIdentifier2
    ) external {
        bytes32 solverIdentifier = solver.toIdentifier();
        vm.assume(solverIdentifier != solverIdentifier2);
        vm.assume(bytes32(0) != solverIdentifier2);

        vm.prank(swapper);
        uint256 amount = 1e18 / 10;
        uint256 tokenId = theCompact.depositERC20(address(token), alwaysOkAllocatorLockTag, amount, swapper);

        uint256[2][] memory inputs = new uint256[2][](1);
        inputs[0] = [tokenId, amount];
        MandateOutput[] memory outputs = new MandateOutput[](2);
        outputs[0] = MandateOutput({
<<<<<<< HEAD
            settler: bytes32(uint256(uint160(address(outputSettlerCoin)))),
            oracle: bytes32(uint256(uint160(address(wormholeOracle)))),
=======
            remoteFiller: address(coinFiller).toIdentifier(),
            remoteOracle: address(wormholeOracle).toIdentifier(),
>>>>>>> e7379ad2
            chainId: block.chainid,
            token: address(anotherToken).toIdentifier(),
            amount: amount,
<<<<<<< HEAD
            recipient: bytes32(uint256(uint160(swapper))),
            call: hex"",
            context: hex""
        });
        outputs[1] = MandateOutput({
            settler: bytes32(uint256(uint160(address(outputSettlerCoin)))),
            oracle: bytes32(uint256(uint160(address(wormholeOracle)))),
=======
            recipient: swapper.toIdentifier(),
            remoteCall: hex"",
            fulfillmentContext: hex""
        });
        outputs[1] = MandateOutput({
            remoteFiller: address(coinFiller).toIdentifier(),
            remoteOracle: address(wormholeOracle).toIdentifier(),
>>>>>>> e7379ad2
            chainId: block.chainid,
            token: address(token).toIdentifier(),
            amount: amount,
<<<<<<< HEAD
            recipient: bytes32(uint256(uint160(swapper))),
            call: hex"",
            context: hex""
=======
            recipient: swapper.toIdentifier(),
            remoteCall: hex"",
            fulfillmentContext: hex""
>>>>>>> e7379ad2
        });
        StandardOrder memory order = StandardOrder({
            user: address(swapper),
            nonce: 0,
            originChainId: block.chainid,
            fillDeadline: type(uint32).max,
            expires: type(uint32).max,
            localOracle: address(wormholeOracle),
            inputs: inputs,
            outputs: outputs
        });

        bytes memory signature;
        // Make Compact
        {
            uint256[2][] memory idsAndAmounts = new uint256[2][](1);
            idsAndAmounts[0] = [tokenId, amount];

            bytes memory sponsorSig = getCompactBatchWitnessSignature(
                swapperPrivateKey, inputSettlerCompact, swapper, 0, type(uint32).max, idsAndAmounts, witnessHash(order)
            );

            signature = abi.encode(sponsorSig, hex"");
        }
        // Initiation is over. We need to fill the order.

        {
            bytes32 orderId = IInputSettlerCompact(inputSettlerCompact).orderIdentifier(order);

            vm.prank(solver);
            outputSettlerCoin.fill(type(uint32).max, orderId, outputs[0], solverIdentifier);

            vm.prank(solver);
            outputSettlerCoin.fill(type(uint32).max, orderId, outputs[1], solverIdentifier2);

            bytes[] memory payloads = new bytes[](2);
            payloads[0] = MandateOutputEncodingLib.encodeFillDescriptionM(
                solverIdentifier, orderId, uint32(block.timestamp), outputs[0]
            );
            payloads[1] = MandateOutputEncodingLib.encodeFillDescriptionM(
                solverIdentifier2, orderId, uint32(block.timestamp), outputs[1]
            );

            bytes memory expectedMessageEmitted = this.encodeMessage(outputs[0].settler, payloads);

            vm.expectEmit();
            emit PackagePublished(0, expectedMessageEmitted, 15);
            wormholeOracle.submit(address(outputSettlerCoin), payloads);

            bytes memory vaa =
                makeValidVAA(uint16(block.chainid), address(wormholeOracle).toIdentifier(), expectedMessageEmitted);

            wormholeOracle.receiveMessage(vaa);
        }
        uint32[] memory timestamps = new uint32[](2);
        timestamps[0] = uint32(block.timestamp);
        timestamps[1] = uint32(block.timestamp);

        vm.expectRevert(abi.encodeWithSignature("NotProven()"));
        vm.prank(solver);
<<<<<<< HEAD
        IInputSettlerCompact(inputSettlerCompact).finaliseTo(
            order, signature, timestamps, solverIdentifier, solverIdentifier, hex""
        );
=======
        {
            bytes32[] memory solvers = new bytes32[](2);
            solvers[0] = solverIdentifier;
            solvers[1] = solverIdentifier;
            ISettlerCompact(settlerCompact).finalise(order, signature, timestamps, solvers, solverIdentifier, hex"");
        }
>>>>>>> e7379ad2

        bytes32[] memory solverIdentifierList = new bytes32[](2);
        solverIdentifierList[0] = solverIdentifier;
        solverIdentifierList[1] = solverIdentifier2;
        {
            uint256 snapshotId = vm.snapshot();

            vm.prank(solver);
<<<<<<< HEAD
            IInputSettlerCompact(inputSettlerCompact).finaliseTo(
=======
            ISettlerCompact(settlerCompact).finalise(
>>>>>>> e7379ad2
                order, signature, timestamps, solverIdentifierList, solverIdentifier, hex""
            );

            vm.revertTo(snapshotId);
        }
        bytes memory solverSignature = this.getOrderOpenSignature(
            solverPrivateKey, IInputSettlerCompact(inputSettlerCompact).orderIdentifier(order), solverIdentifier, hex""
        );

        vm.prank(solver);
<<<<<<< HEAD
        IInputSettlerCompact(inputSettlerCompact).finaliseFor(
=======
        ISettlerCompact(settlerCompact).finaliseWithSignature(
>>>>>>> e7379ad2
            order, signature, timestamps, solverIdentifierList, solverIdentifier, hex"", solverSignature
        );
    }
}<|MERGE_RESOLUTION|>--- conflicted
+++ resolved
@@ -57,17 +57,11 @@
     }
 }
 
-<<<<<<< HEAD
 contract InputSettlerCompactTestCrossChain is Test {
+    using LibAddress for address;
+
     address inputSettlerCompact;
     OutputSettlerCoin outputSettlerCoin;
-=======
-contract SettlerCompactTestCrossChain is Test {
-    using LibAddress for address;
-
-    address settlerCompact;
-    CoinFiller coinFiller;
->>>>>>> e7379ad2
 
     // Oracles
     address alwaysYesOracle;
@@ -260,25 +254,14 @@
         inputs[0] = [tokenId, amount];
         MandateOutput[] memory outputs = new MandateOutput[](1);
         outputs[0] = MandateOutput({
-<<<<<<< HEAD
             settler: bytes32(0),
-            oracle: bytes32(uint256(uint160(alwaysYesOracle))),
-            chainId: block.chainid,
-            token: bytes32(tokenId),
-            amount: amount,
-            recipient: bytes32(uint256(uint160(swapper))),
-            call: hex"",
-            context: hex""
-=======
-            remoteFiller: bytes32(0),
-            remoteOracle: alwaysYesOracle.toIdentifier(),
+            oracle: alwaysYesOracle.toIdentifier(),
             chainId: block.chainid,
             token: bytes32(tokenId),
             amount: amount,
             recipient: swapper.toIdentifier(),
-            remoteCall: hex"",
-            fulfillmentContext: hex""
->>>>>>> e7379ad2
+            call: hex"",
+            context: hex""
         });
         StandardOrder memory order = StandardOrder({
             user: address(swapper),
@@ -305,15 +288,9 @@
         uint32[] memory timestamps = new uint32[](1);
 
         vm.prank(solver);
-<<<<<<< HEAD
-        IInputSettlerCompact(inputSettlerCompact).finaliseSelf(
-            order, signature, timestamps, bytes32(uint256(uint160((solver))))
-        );
-=======
         bytes32[] memory solvers = new bytes32[](1);
         solvers[0] = solver.toIdentifier();
-        ISettlerCompact(settlerCompact).finalise(order, signature, timestamps, solvers, solvers[0], hex"");
->>>>>>> e7379ad2
+        IInputSettlerCompact(inputSettlerCompact).finalise(order, signature, timestamps, solvers, solvers[0], hex"");
     }
 
     function _buildPreMessage(
@@ -348,25 +325,14 @@
         inputs[0] = [tokenId, amount];
         MandateOutput[] memory outputs = new MandateOutput[](1);
         outputs[0] = MandateOutput({
-<<<<<<< HEAD
-            settler: bytes32(uint256(uint160(address(outputSettlerCoin)))),
-            oracle: bytes32(uint256(uint160(localOracle))),
-=======
-            remoteFiller: address(coinFiller).toIdentifier(),
-            remoteOracle: localOracle.toIdentifier(),
->>>>>>> e7379ad2
+            settler: address(outputSettlerCoin).toIdentifier(),
+            oracle: localOracle.toIdentifier(),
             chainId: block.chainid,
             token: address(anotherToken).toIdentifier(),
             amount: amount,
-<<<<<<< HEAD
-            recipient: bytes32(uint256(uint160(swapper))),
+            recipient: swapper.toIdentifier(),
             call: hex"",
             context: hex""
-=======
-            recipient: swapper.toIdentifier(),
-            remoteCall: hex"",
-            fulfillmentContext: hex""
->>>>>>> e7379ad2
         });
         StandardOrder memory order = StandardOrder({
             user: address(swapper),
@@ -424,15 +390,10 @@
         timestamps[0] = uint32(block.timestamp);
 
         vm.prank(solver);
-<<<<<<< HEAD
-        IInputSettlerCompact(inputSettlerCompact).finaliseSelf(order, signature, timestamps, solverIdentifier);
-        vm.snapshotGasLastCall("inputSettler", "IntegrationCompactFinaliseSelf");
-=======
         bytes32[] memory solvers = new bytes32[](1);
         solvers[0] = solver.toIdentifier();
-        ISettlerCompact(settlerCompact).finalise(order, signature, timestamps, solvers, solvers[0], hex"");
-        vm.snapshotGasLastCall("settler", "IntegrationCompactFinaliseSelf");
->>>>>>> e7379ad2
+        IInputSettlerCompact(inputSettlerCompact).finalise(order, signature, timestamps, solvers, solvers[0], hex"");
+        vm.snapshotGasLastCall("inputSettler", "IntegrationCompactFinaliseSelf");
     }
 
     function test_entire_flow_different_solvers(
@@ -450,45 +411,24 @@
         inputs[0] = [tokenId, amount];
         MandateOutput[] memory outputs = new MandateOutput[](2);
         outputs[0] = MandateOutput({
-<<<<<<< HEAD
-            settler: bytes32(uint256(uint160(address(outputSettlerCoin)))),
-            oracle: bytes32(uint256(uint160(address(wormholeOracle)))),
-=======
-            remoteFiller: address(coinFiller).toIdentifier(),
-            remoteOracle: address(wormholeOracle).toIdentifier(),
->>>>>>> e7379ad2
+            settler: address(outputSettlerCoin).toIdentifier(),
+            oracle: address(wormholeOracle).toIdentifier(),
             chainId: block.chainid,
             token: address(anotherToken).toIdentifier(),
             amount: amount,
-<<<<<<< HEAD
-            recipient: bytes32(uint256(uint160(swapper))),
+            recipient: swapper.toIdentifier(),
             call: hex"",
             context: hex""
         });
         outputs[1] = MandateOutput({
-            settler: bytes32(uint256(uint160(address(outputSettlerCoin)))),
-            oracle: bytes32(uint256(uint160(address(wormholeOracle)))),
-=======
-            recipient: swapper.toIdentifier(),
-            remoteCall: hex"",
-            fulfillmentContext: hex""
-        });
-        outputs[1] = MandateOutput({
-            remoteFiller: address(coinFiller).toIdentifier(),
-            remoteOracle: address(wormholeOracle).toIdentifier(),
->>>>>>> e7379ad2
+            settler: address(outputSettlerCoin).toIdentifier(),
+            oracle: address(wormholeOracle).toIdentifier(),
             chainId: block.chainid,
             token: address(token).toIdentifier(),
             amount: amount,
-<<<<<<< HEAD
-            recipient: bytes32(uint256(uint160(swapper))),
+            recipient: swapper.toIdentifier(),
             call: hex"",
             context: hex""
-=======
-            recipient: swapper.toIdentifier(),
-            remoteCall: hex"",
-            fulfillmentContext: hex""
->>>>>>> e7379ad2
         });
         StandardOrder memory order = StandardOrder({
             user: address(swapper),
@@ -549,18 +489,14 @@
 
         vm.expectRevert(abi.encodeWithSignature("NotProven()"));
         vm.prank(solver);
-<<<<<<< HEAD
-        IInputSettlerCompact(inputSettlerCompact).finaliseTo(
-            order, signature, timestamps, solverIdentifier, solverIdentifier, hex""
-        );
-=======
         {
             bytes32[] memory solvers = new bytes32[](2);
             solvers[0] = solverIdentifier;
             solvers[1] = solverIdentifier;
-            ISettlerCompact(settlerCompact).finalise(order, signature, timestamps, solvers, solverIdentifier, hex"");
+            IInputSettlerCompact(inputSettlerCompact).finalise(
+                order, signature, timestamps, solvers, solverIdentifier, hex""
+            );
         }
->>>>>>> e7379ad2
 
         bytes32[] memory solverIdentifierList = new bytes32[](2);
         solverIdentifierList[0] = solverIdentifier;
@@ -569,11 +505,7 @@
             uint256 snapshotId = vm.snapshot();
 
             vm.prank(solver);
-<<<<<<< HEAD
-            IInputSettlerCompact(inputSettlerCompact).finaliseTo(
-=======
-            ISettlerCompact(settlerCompact).finalise(
->>>>>>> e7379ad2
+            IInputSettlerCompact(inputSettlerCompact).finalise(
                 order, signature, timestamps, solverIdentifierList, solverIdentifier, hex""
             );
 
@@ -584,11 +516,7 @@
         );
 
         vm.prank(solver);
-<<<<<<< HEAD
-        IInputSettlerCompact(inputSettlerCompact).finaliseFor(
-=======
-        ISettlerCompact(settlerCompact).finaliseWithSignature(
->>>>>>> e7379ad2
+        IInputSettlerCompact(inputSettlerCompact).finaliseWithSignature(
             order, signature, timestamps, solverIdentifierList, solverIdentifier, hex"", solverSignature
         );
     }
