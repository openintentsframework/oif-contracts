// SPDX-License-Identifier: MIT
pragma solidity ^0.8.22;

import { Test } from "forge-std/Test.sol";

import { MandateOutput, MandateOutputEncodingLib } from "../../src/libs/MandateOutputEncodingLib.sol";

contract MandateOutputEncodingLibTest is Test {
    function encodeMandateOutputHarness(
        MandateOutput calldata output
    ) external pure returns (bytes memory encodedOutput) {
        return MandateOutputEncodingLib.encodeMandateOutput(output);
    }

    function encodeMandateOutputMemoryHarness(
        MandateOutput memory output
    ) external pure returns (bytes memory encodedOutput) {
        return MandateOutputEncodingLib.encodeMandateOutputMemory(output);
    }

    function encodeFillDescriptionHarness(
        bytes32 solver,
        bytes32 orderId,
        uint32 timestamp,
        bytes32 token,
        uint256 amount,
        bytes32 recipient,
<<<<<<< HEAD
        bytes calldata remoteCall,
        bytes calldata fulfillmentContext
    ) external pure returns (bytes memory encodedOutput) {
        return MandateOutputEncodingLib.encodeFillDescription(
            solver, orderId, timestamp, token, amount, recipient, remoteCall, fulfillmentContext
        );
    }

    function encodeFillDescriptionMemoryHarness(
        bytes32 solver,
        bytes32 orderId,
        uint32 timestamp,
        bytes32 token,
        uint256 amount,
        bytes32 recipient,
        bytes memory remoteCall,
        bytes memory fulfillmentContext
    ) external pure returns (bytes memory encodedOutput) {
        return MandateOutputEncodingLib.encodeFillDescriptionMemory(
            solver, orderId, timestamp, token, amount, recipient, remoteCall, fulfillmentContext
=======
        bytes memory call,
        bytes memory context
    ) external pure returns (bytes memory encodedOutput) {
        return MandateOutputEncodingLib.encodeFillDescription(
            solver, orderId, timestamp, token, amount, recipient, call, context
>>>>>>> 91de46a5
        );
    }

    function encodeFillDescriptionHarness(
        bytes32 solver,
        bytes32 orderId,
        uint32 timestamp,
        MandateOutput calldata output
    ) external pure returns (bytes memory encodedOutput) {
        return MandateOutputEncodingLib.encodeFillDescription(solver, orderId, timestamp, output);
    }

    function encodeFillDescriptionMemoryHarness(
        bytes32 solver,
        bytes32 orderId,
        uint32 timestamp,
        MandateOutput memory output
    ) external pure returns (bytes memory encodedOutput) {
        return MandateOutputEncodingLib.encodeFillDescriptionMemory(solver, orderId, timestamp, output);
    }

    function test_encodeMandateOutput() external view {
        // The goal of this output is to fill all bytes such that no bytes are left empty.
        // This allows for better comparison to other vm implementations incase something is wrong.
        MandateOutput memory output = MandateOutput({
            oracle: keccak256(bytes("outputOracle")),
            settler: keccak256(bytes("outputSettler")),
            chainId: uint256(keccak256(bytes("chainId"))),
            token: keccak256(bytes("token")),
            amount: uint256(keccak256(bytes("amount"))),
            recipient: keccak256(bytes("recipient")),
            call: hex"",
            context: hex""
        });

        bytes memory encodedOutput = this.encodeMandateOutputHarness(output);
        bytes memory encodedOutputMemory = this.encodeMandateOutputMemoryHarness(output);
        assertEq(encodedOutput, encodedOutputMemory);
        assertEq(
            encodedOutput,
            hex"4f9c60d16f18ede78fc0a6cfbe7ef0072cdda8cbb9b0b90c5d3578541cb3c1616aa1b29f675730a3d41062603d83a385b254be1e9338406698f9ea0702586f9e8ed9144e2f2122812934305f889c544efe55db33a5fd4b235aaab787c3f913d49b9b0454cadcb5884dd3faa6ba975da4d2459aa3f11d31291a25a8358f84946d89c4783cb6cc307f98e95f2d5d5d8647bdb3d4bdd087209374f187b38e098895811085f5b5d1b29598e73ca51de3d712f5d3103ad50e22dc1f4d3ff1559d511500000000"
        );

        output.call = abi.encodePacked(keccak256(hex""), keccak256(hex"01"), bytes3(0x010203));
        output.context = abi.encodePacked(
            keccak256(hex"02"), keccak256(hex"03"), keccak256(hex"04"), keccak256(hex"05"), bytes4(0x01020304)
        );

        encodedOutput = this.encodeMandateOutputHarness(output);
        encodedOutputMemory = this.encodeMandateOutputMemoryHarness(output);
        assertEq(encodedOutput, encodedOutputMemory);
        assertEq(
            encodedOutput,
            hex"4f9c60d16f18ede78fc0a6cfbe7ef0072cdda8cbb9b0b90c5d3578541cb3c1616aa1b29f675730a3d41062603d83a385b254be1e9338406698f9ea0702586f9e8ed9144e2f2122812934305f889c544efe55db33a5fd4b235aaab787c3f913d49b9b0454cadcb5884dd3faa6ba975da4d2459aa3f11d31291a25a8358f84946d89c4783cb6cc307f98e95f2d5d5d8647bdb3d4bdd087209374f187b38e098895811085f5b5d1b29598e73ca51de3d712f5d3103ad50e22dc1f4d3ff1559d51150043c5d2460186f7233c927e7db2dcc703c0e500b653ca82273b7bfad8045d85a4705fe7f977e71dba2ea1a68e21057beebb9be2ac30c6410aa38d4f3fbe41dcffd20102030084f2ee15ea639b73fa3db9b34a245bdfa015c260c598b211bf05a1ecc4b3e3b4f269c322e3248a5dfc29d73c5b0553b0185a35cd5bb6386747517ef7e53b15e287f343681465b9efe82c933c3e8748c70cb8aa06539c361de20f72eac04e766393dbb8d0f4c497851a5043c6363657698cb1387682cac2f786c731f8936109d79501020304"
        );
    }

    function test_revert_encodeMandateOutput_CallOutOfRange() external {
        MandateOutput memory output = MandateOutput({
            oracle: keccak256(bytes("outputOracle")),
            settler: keccak256(bytes("outputSettler")),
            chainId: uint256(keccak256(bytes("chainId"))),
            token: keccak256(bytes("token")),
            amount: uint256(keccak256(bytes("amount"))),
            recipient: keccak256(bytes("recipient")),
            call: new bytes(65535 - 1),
            context: new bytes(0)
        });

        this.encodeMandateOutputHarness(output);
        this.encodeMandateOutputMemoryHarness(output);

        output.call = new bytes(65536);

        vm.expectRevert(abi.encodeWithSignature("CallOutOfRange()"));
        this.encodeMandateOutputHarness(output);
        vm.expectRevert(abi.encodeWithSignature("CallOutOfRange()"));
        this.encodeMandateOutputMemoryHarness(output);
    }

    function test_revert_encodeMandateOutput_ContextCallOutOfRange() external {
        MandateOutput memory output = MandateOutput({
            oracle: keccak256(bytes("outputOracle")),
            settler: keccak256(bytes("outputSettler")),
            chainId: uint256(keccak256(bytes("chainId"))),
            token: keccak256(bytes("token")),
            amount: uint256(keccak256(bytes("amount"))),
            recipient: keccak256(bytes("recipient")),
            call: new bytes(0),
            context: new bytes(65535 - 1)
        });

        this.encodeMandateOutputHarness(output);
        this.encodeMandateOutputMemoryHarness(output);

        output.context = new bytes(65536);

        vm.expectRevert(abi.encodeWithSignature("ContextOutOfRange()"));
        this.encodeMandateOutputHarness(output);
        vm.expectRevert(abi.encodeWithSignature("ContextOutOfRange()"));
        this.encodeMandateOutputMemoryHarness(output);
    }

    function test_encodeFillDescription() external view {
        // The goal of this output is to fill all bytes such that no bytes are left empty.
        // This allows for better comparison to other vm implementations incase something is wrong.
        bytes32 solver = keccak256(bytes("solver"));
        bytes32 orderId = keccak256(bytes("orderId"));
        uint32 timestamp = uint32(uint256(keccak256(bytes("timestamp"))));
        bytes32 token = keccak256(bytes("token"));
        uint256 amount = uint256(keccak256(bytes("amount")));
        bytes32 recipient = keccak256(bytes("recipient"));
        bytes memory call = hex"";
        bytes memory context = hex"";

        MandateOutput memory output = MandateOutput({
            oracle: keccak256(bytes("outputOracle")),
            settler: keccak256(bytes("outputSettler")),
            chainId: uint256(keccak256(bytes("chainId"))),
            token: token,
            amount: amount,
            recipient: recipient,
            call: call,
            context: context
        });

        bytes memory encodedOutputFromOutput = this.encodeFillDescriptionHarness(solver, orderId, timestamp, output);
        bytes memory encodedOutputFromOutputMemory =
            this.encodeFillDescriptionMemoryHarness(solver, orderId, timestamp, output);
<<<<<<< HEAD
        bytes memory encodedOutput = this.encodeFillDescriptionHarness(
            solver, orderId, timestamp, token, amount, recipient, remoteCall, fulfillmentContext
        );
        bytes memory encodedOutputMemory = this.encodeFillDescriptionMemoryHarness(
            solver, orderId, timestamp, token, amount, recipient, remoteCall, fulfillmentContext
        );
=======
        bytes memory encodedOutput =
            this.encodeFillDescriptionHarness(solver, orderId, timestamp, token, amount, recipient, call, context);
>>>>>>> 91de46a5
        assertEq(encodedOutputFromOutput, encodedOutputFromOutputMemory);
        assertEq(encodedOutputFromOutput, encodedOutput);
        assertEq(encodedOutput, encodedOutputMemory);
        assertEq(
            encodedOutputFromOutput,
            hex"1da5212527b611fa26a679f652ca82511b7def2f4c7af4d7bb6f175835f323dcaad60a3265e1c3c0dff4ef3474d6c608ca5f7ec61bd7dcbc5a992ad0576306911227958e9b9b0454cadcb5884dd3faa6ba975da4d2459aa3f11d31291a25a8358f84946d89c4783cb6cc307f98e95f2d5d5d8647bdb3d4bdd087209374f187b38e098895811085f5b5d1b29598e73ca51de3d712f5d3103ad50e22dc1f4d3ff1559d511500000000"
        );

        call = abi.encodePacked(keccak256(hex""), keccak256(hex"01"), bytes3(0x010203));
        output.call = call;
        context = abi.encodePacked(
            keccak256(hex"02"), keccak256(hex"03"), keccak256(hex"04"), keccak256(hex"05"), bytes4(0x01020304)
        );
        output.context = context;

        encodedOutputFromOutput = this.encodeFillDescriptionHarness(solver, orderId, timestamp, output);
        encodedOutputFromOutputMemory = this.encodeFillDescriptionMemoryHarness(solver, orderId, timestamp, output);
<<<<<<< HEAD
        encodedOutput = this.encodeFillDescriptionHarness(
            solver, orderId, timestamp, token, amount, recipient, remoteCall, fulfillmentContext
        );
        encodedOutputMemory = this.encodeFillDescriptionMemoryHarness(
            solver, orderId, timestamp, token, amount, recipient, remoteCall, fulfillmentContext
        );
=======
        encodedOutput =
            this.encodeFillDescriptionHarness(solver, orderId, timestamp, token, amount, recipient, call, context);
>>>>>>> 91de46a5
        assertEq(encodedOutputFromOutput, encodedOutputFromOutputMemory);
        assertEq(encodedOutputFromOutput, encodedOutput);
        assertEq(encodedOutput, encodedOutputMemory);
        assertEq(
            encodedOutputFromOutput,
            hex"1da5212527b611fa26a679f652ca82511b7def2f4c7af4d7bb6f175835f323dcaad60a3265e1c3c0dff4ef3474d6c608ca5f7ec61bd7dcbc5a992ad0576306911227958e9b9b0454cadcb5884dd3faa6ba975da4d2459aa3f11d31291a25a8358f84946d89c4783cb6cc307f98e95f2d5d5d8647bdb3d4bdd087209374f187b38e098895811085f5b5d1b29598e73ca51de3d712f5d3103ad50e22dc1f4d3ff1559d51150043c5d2460186f7233c927e7db2dcc703c0e500b653ca82273b7bfad8045d85a4705fe7f977e71dba2ea1a68e21057beebb9be2ac30c6410aa38d4f3fbe41dcffd20102030084f2ee15ea639b73fa3db9b34a245bdfa015c260c598b211bf05a1ecc4b3e3b4f269c322e3248a5dfc29d73c5b0553b0185a35cd5bb6386747517ef7e53b15e287f343681465b9efe82c933c3e8748c70cb8aa06539c361de20f72eac04e766393dbb8d0f4c497851a5043c6363657698cb1387682cac2f786c731f8936109d79501020304"
        );
    }

    function test_revert_encodeFillDescription_CallOutOfRange() external {
        bytes32 solver = keccak256(bytes("solver"));
        bytes32 orderId = keccak256(bytes("orderId"));
        uint32 timestamp = uint32(uint256(keccak256(bytes("timestamp"))));
        bytes32 token = keccak256(bytes("token"));
        uint256 amount = uint256(keccak256(bytes("amount")));
        bytes32 recipient = keccak256(bytes("recipient"));
        bytes memory call = new bytes(65536 - 1);
        bytes memory context = hex"";

        MandateOutput memory output = MandateOutput({
            oracle: keccak256(bytes("outputOracle")),
            settler: keccak256(bytes("outputSettler")),
            chainId: uint256(keccak256(bytes("chainId"))),
            token: token,
            amount: amount,
            recipient: recipient,
            call: call,
            context: context
        });

        this.encodeFillDescriptionHarness(solver, orderId, timestamp, output);
        this.encodeFillDescriptionMemoryHarness(solver, orderId, timestamp, output);
<<<<<<< HEAD
        this.encodeFillDescriptionHarness(
            solver, orderId, timestamp, token, amount, recipient, remoteCall, fulfillmentContext
        );
        this.encodeFillDescriptionMemoryHarness(
            solver, orderId, timestamp, token, amount, recipient, remoteCall, fulfillmentContext
        );
=======
        this.encodeFillDescriptionHarness(solver, orderId, timestamp, token, amount, recipient, call, context);
>>>>>>> 91de46a5

        call = new bytes(65536);
        output.call = call;

        vm.expectRevert(abi.encodeWithSignature("CallOutOfRange()"));
        this.encodeFillDescriptionHarness(solver, orderId, timestamp, output);
        vm.expectRevert(abi.encodeWithSignature("CallOutOfRange()"));
        this.encodeFillDescriptionMemoryHarness(solver, orderId, timestamp, output);
        vm.expectRevert(abi.encodeWithSignature("CallOutOfRange()"));
<<<<<<< HEAD
        this.encodeFillDescriptionHarness(
            solver, orderId, timestamp, token, amount, recipient, remoteCall, fulfillmentContext
        );
        vm.expectRevert(abi.encodeWithSignature("CallOutOfRange()"));
        this.encodeFillDescriptionMemoryHarness(
            solver, orderId, timestamp, token, amount, recipient, remoteCall, fulfillmentContext
        );
=======
        this.encodeFillDescriptionHarness(solver, orderId, timestamp, token, amount, recipient, call, context);
>>>>>>> 91de46a5
    }

    function test_revert_encodeFillDescription_ContextCallOutOfRange() external {
        bytes32 solver = keccak256(bytes("solver"));
        bytes32 orderId = keccak256(bytes("orderId"));
        uint32 timestamp = uint32(uint256(keccak256(bytes("timestamp"))));
        bytes32 token = keccak256(bytes("token"));
        uint256 amount = uint256(keccak256(bytes("amount")));
        bytes32 recipient = keccak256(bytes("recipient"));
        bytes memory call = hex"";
        bytes memory context = new bytes(65536 - 1);

        MandateOutput memory output = MandateOutput({
            oracle: keccak256(bytes("outputOracle")),
            settler: keccak256(bytes("outputSettler")),
            chainId: uint256(keccak256(bytes("chainId"))),
            token: token,
            amount: amount,
            recipient: recipient,
            call: call,
            context: context
        });

        this.encodeFillDescriptionHarness(solver, orderId, timestamp, output);
        this.encodeFillDescriptionMemoryHarness(solver, orderId, timestamp, output);
<<<<<<< HEAD
        this.encodeFillDescriptionHarness(
            solver, orderId, timestamp, token, amount, recipient, remoteCall, fulfillmentContext
        );
        this.encodeFillDescriptionMemoryHarness(
            solver, orderId, timestamp, token, amount, recipient, remoteCall, fulfillmentContext
        );
=======
        this.encodeFillDescriptionHarness(solver, orderId, timestamp, token, amount, recipient, call, context);
>>>>>>> 91de46a5

        context = new bytes(65536);
        output.context = context;

        vm.expectRevert(abi.encodeWithSignature("ContextOutOfRange()"));
        this.encodeFillDescriptionHarness(solver, orderId, timestamp, output);
        vm.expectRevert(abi.encodeWithSignature("ContextOutOfRange()"));
        this.encodeFillDescriptionMemoryHarness(solver, orderId, timestamp, output);
        vm.expectRevert(abi.encodeWithSignature("ContextOutOfRange()"));
<<<<<<< HEAD
        this.encodeFillDescriptionHarness(
            solver, orderId, timestamp, token, amount, recipient, remoteCall, fulfillmentContext
        );
        vm.expectRevert(abi.encodeWithSignature("ContextOutOfRange()"));
        this.encodeFillDescriptionMemoryHarness(
            solver, orderId, timestamp, token, amount, recipient, remoteCall, fulfillmentContext
        );
=======
        this.encodeFillDescriptionHarness(solver, orderId, timestamp, token, amount, recipient, call, context);
>>>>>>> 91de46a5
    }
}<|MERGE_RESOLUTION|>--- conflicted
+++ resolved
@@ -25,12 +25,11 @@
         bytes32 token,
         uint256 amount,
         bytes32 recipient,
-<<<<<<< HEAD
-        bytes calldata remoteCall,
-        bytes calldata fulfillmentContext
+        bytes calldata call,
+        bytes calldata context
     ) external pure returns (bytes memory encodedOutput) {
         return MandateOutputEncodingLib.encodeFillDescription(
-            solver, orderId, timestamp, token, amount, recipient, remoteCall, fulfillmentContext
+            solver, orderId, timestamp, token, amount, recipient, call, context
         );
     }
 
@@ -41,18 +40,11 @@
         bytes32 token,
         uint256 amount,
         bytes32 recipient,
-        bytes memory remoteCall,
-        bytes memory fulfillmentContext
-    ) external pure returns (bytes memory encodedOutput) {
-        return MandateOutputEncodingLib.encodeFillDescriptionMemory(
-            solver, orderId, timestamp, token, amount, recipient, remoteCall, fulfillmentContext
-=======
         bytes memory call,
         bytes memory context
     ) external pure returns (bytes memory encodedOutput) {
-        return MandateOutputEncodingLib.encodeFillDescription(
-            solver, orderId, timestamp, token, amount, recipient, call, context
->>>>>>> 91de46a5
+        return MandateOutputEncodingLib.encodeFillDescriptionMemory(
+            solver, orderId, timestamp, token, amount, recipient, call, context
         );
     }
 
@@ -182,17 +174,12 @@
         bytes memory encodedOutputFromOutput = this.encodeFillDescriptionHarness(solver, orderId, timestamp, output);
         bytes memory encodedOutputFromOutputMemory =
             this.encodeFillDescriptionMemoryHarness(solver, orderId, timestamp, output);
-<<<<<<< HEAD
         bytes memory encodedOutput = this.encodeFillDescriptionHarness(
             solver, orderId, timestamp, token, amount, recipient, remoteCall, fulfillmentContext
         );
         bytes memory encodedOutputMemory = this.encodeFillDescriptionMemoryHarness(
             solver, orderId, timestamp, token, amount, recipient, remoteCall, fulfillmentContext
         );
-=======
-        bytes memory encodedOutput =
-            this.encodeFillDescriptionHarness(solver, orderId, timestamp, token, amount, recipient, call, context);
->>>>>>> 91de46a5
         assertEq(encodedOutputFromOutput, encodedOutputFromOutputMemory);
         assertEq(encodedOutputFromOutput, encodedOutput);
         assertEq(encodedOutput, encodedOutputMemory);
@@ -210,17 +197,12 @@
 
         encodedOutputFromOutput = this.encodeFillDescriptionHarness(solver, orderId, timestamp, output);
         encodedOutputFromOutputMemory = this.encodeFillDescriptionMemoryHarness(solver, orderId, timestamp, output);
-<<<<<<< HEAD
         encodedOutput = this.encodeFillDescriptionHarness(
-            solver, orderId, timestamp, token, amount, recipient, remoteCall, fulfillmentContext
+            solver, orderId, timestamp, token, amount, recipient, call, context
         );
         encodedOutputMemory = this.encodeFillDescriptionMemoryHarness(
-            solver, orderId, timestamp, token, amount, recipient, remoteCall, fulfillmentContext
-        );
-=======
-        encodedOutput =
-            this.encodeFillDescriptionHarness(solver, orderId, timestamp, token, amount, recipient, call, context);
->>>>>>> 91de46a5
+            solver, orderId, timestamp, token, amount, recipient, call, context
+        );
         assertEq(encodedOutputFromOutput, encodedOutputFromOutputMemory);
         assertEq(encodedOutputFromOutput, encodedOutput);
         assertEq(encodedOutput, encodedOutputMemory);
@@ -253,16 +235,12 @@
 
         this.encodeFillDescriptionHarness(solver, orderId, timestamp, output);
         this.encodeFillDescriptionMemoryHarness(solver, orderId, timestamp, output);
-<<<<<<< HEAD
         this.encodeFillDescriptionHarness(
-            solver, orderId, timestamp, token, amount, recipient, remoteCall, fulfillmentContext
+            solver, orderId, timestamp, token, amount, recipient, call, context
         );
         this.encodeFillDescriptionMemoryHarness(
-            solver, orderId, timestamp, token, amount, recipient, remoteCall, fulfillmentContext
-        );
-=======
-        this.encodeFillDescriptionHarness(solver, orderId, timestamp, token, amount, recipient, call, context);
->>>>>>> 91de46a5
+            solver, orderId, timestamp, token, amount, recipient, call, context
+        );
 
         call = new bytes(65536);
         output.call = call;
@@ -272,17 +250,13 @@
         vm.expectRevert(abi.encodeWithSignature("CallOutOfRange()"));
         this.encodeFillDescriptionMemoryHarness(solver, orderId, timestamp, output);
         vm.expectRevert(abi.encodeWithSignature("CallOutOfRange()"));
-<<<<<<< HEAD
         this.encodeFillDescriptionHarness(
-            solver, orderId, timestamp, token, amount, recipient, remoteCall, fulfillmentContext
+            solver, orderId, timestamp, token, amount, recipient, call, context
         );
         vm.expectRevert(abi.encodeWithSignature("CallOutOfRange()"));
         this.encodeFillDescriptionMemoryHarness(
-            solver, orderId, timestamp, token, amount, recipient, remoteCall, fulfillmentContext
-        );
-=======
-        this.encodeFillDescriptionHarness(solver, orderId, timestamp, token, amount, recipient, call, context);
->>>>>>> 91de46a5
+            solver, orderId, timestamp, token, amount, recipient, call, context
+        );
     }
 
     function test_revert_encodeFillDescription_ContextCallOutOfRange() external {
@@ -308,16 +282,12 @@
 
         this.encodeFillDescriptionHarness(solver, orderId, timestamp, output);
         this.encodeFillDescriptionMemoryHarness(solver, orderId, timestamp, output);
-<<<<<<< HEAD
         this.encodeFillDescriptionHarness(
-            solver, orderId, timestamp, token, amount, recipient, remoteCall, fulfillmentContext
+            solver, orderId, timestamp, token, amount, recipient, call, context
         );
         this.encodeFillDescriptionMemoryHarness(
-            solver, orderId, timestamp, token, amount, recipient, remoteCall, fulfillmentContext
-        );
-=======
-        this.encodeFillDescriptionHarness(solver, orderId, timestamp, token, amount, recipient, call, context);
->>>>>>> 91de46a5
+            solver, orderId, timestamp, token, amount, recipient, call, context
+        );
 
         context = new bytes(65536);
         output.context = context;
@@ -327,16 +297,12 @@
         vm.expectRevert(abi.encodeWithSignature("ContextOutOfRange()"));
         this.encodeFillDescriptionMemoryHarness(solver, orderId, timestamp, output);
         vm.expectRevert(abi.encodeWithSignature("ContextOutOfRange()"));
-<<<<<<< HEAD
         this.encodeFillDescriptionHarness(
-            solver, orderId, timestamp, token, amount, recipient, remoteCall, fulfillmentContext
+            solver, orderId, timestamp, token, amount, recipient, call, context
         );
         vm.expectRevert(abi.encodeWithSignature("ContextOutOfRange()"));
         this.encodeFillDescriptionMemoryHarness(
-            solver, orderId, timestamp, token, amount, recipient, remoteCall, fulfillmentContext
-        );
-=======
-        this.encodeFillDescriptionHarness(solver, orderId, timestamp, token, amount, recipient, call, context);
->>>>>>> 91de46a5
+            solver, orderId, timestamp, token, amount, recipient, call, context
+        );
     }
 }