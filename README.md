--- conflicted
+++ resolved
@@ -7,11 +7,7 @@
 
 OIF is built with output-input separation. The goal is to fully separate the various system components and support different mechanisms of asset collection. Specifically, both Output First and Input Second flows are facilitated by resource locks and traditional escrows in a single system. 
 
-<<<<<<< HEAD
-To achieve this, the system has been designed to be componentized and modular.
-=======
 To achieve this, the system has been modularised:
->>>>>>> a743143e
 - **InputSettler**: Input collection contract on the input chain. Serves multiple proposes, but the main one is to finalise intents. This contracts is responsible for validating that the intents was filled on the validation chain(using the oracle) and unlocking input contracts to the filler.
 - **OutputSettler**: Output delivery contract on the output chain. Allows solvers to fill outputs of orders.
 - **Oracle**: Proof layer. Generally a messaging protocol but can be anything: Optimistic proofs, light clients, storage proofs, off-chain agent, etc. Generates proof of filled outputs.
@@ -49,11 +45,7 @@
 
 If an order contains multiple outputs, the **selected** solver will be the one filling the first output. That means:
 - If multiple solvers fill different outputs, only the first solver gets to decide who gets paid.
-<<<<<<< HEAD
-- A filler may fill the first output but not the remaining. This effectively stops other solvers from filling the remaining order. For intent issuers: Always make the most first output the most expensive.
-=======
 - A filler may fill the first output but not the remaining. This effectively stops other solvers from filling the remaining order; For intent issuers: Always make the first output the most expensive.
->>>>>>> a743143e
 - Output 1 may be solved first while the remaining outputs may first be filled later.
 - Dutch auctions only work on the first output.
 - All Outputs may be solved atomically but in a random order. You cannot compose multiple assets into a single output call; You cannot know in which order the outputs will be filled in.
