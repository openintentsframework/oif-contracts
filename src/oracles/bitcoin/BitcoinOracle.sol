// SPDX-License-Identifier: MIT
pragma solidity ^0.8.26;

import { Endian } from "bitcoinprism-evm/src/Endian.sol";
import { IBtcPrism } from "bitcoinprism-evm/src/interfaces/IBtcPrism.sol";
import { NoBlock, TooFewConfirmations } from "bitcoinprism-evm/src/interfaces/IBtcTxVerifier.sol";
import { BtcProof, BtcTxProof, ScriptMismatch } from "bitcoinprism-evm/src/library/BtcProof.sol";
import { AddressType, BitcoinAddress, BtcScript } from "bitcoinprism-evm/src/library/BtcScript.sol";

import { SafeTransferLib } from "solady/utils/SafeTransferLib.sol";

import { LibAddress } from "../../libs/LibAddress.sol";
import { MandateOutput, MandateOutputEncodingLib } from "../../libs/MandateOutputEncodingLib.sol";
import { OutputVerificationLib } from "../../libs/OutputVerificationLib.sol";

import { BaseOracle } from "../BaseOracle.sol";

/**
 * @dev Bitcoin oracle can operate in 2 modes:
 * 1. Directly as an Output Settlement.
 * 2. Indirectly through a bridge oracle.
 * While the former is a simpler deployment, it requires a local light client. Thus it may be favorable to only maintain
 * 1 lightclient and send generated proofs to the input chain.
 *
 * Because of the above operation, the chain of this oracle needs to be encoded into MandateOutput: output.chainId. To
 * indicate the destination is Bitcoin the token is set to: BITCOIN_AS_TOKEN
 * Bitcoin addresses can encoded in at most 33 bytes: 32 bytes of script- or witnesshash or 20 bytes of pubkeyhash +
 * 1 byte of address type identification. Since the recipient is only 32 bytes the remaining byte (address type) will be
 * encoded in the token as the right most byte. Another byte of the token is used to set confirmations as a uint8.
 * The result is the token is: 30B: BITCOIN_AS_TOKEN | 1B: Confirmations | 1B: Address type.
 *
 * 0xB17C012
 */
contract BitcoinOracle is BaseOracle {
    using LibAddress for address;

    error AlreadyClaimed(bytes32 claimer);
    error AlreadyDisputed(address disputer);
    error BadAmount();
    error BadTokenFormat();
    error BlockhashMismatch(bytes32 actual, bytes32 proposed);
    error Disputed();
    error NotClaimed();
    error NotDisputed();
    error TooEarly();
    error TooLate();
    error ZeroValue();

    event OutputFilled(
        bytes32 indexed orderId, bytes32 solver, uint32 timestamp, MandateOutput output, uint256 finalAmount
    );
    event OutputVerified(bytes32 verificationContext);

    event OutputClaimed(bytes32 indexed orderId, bytes32 outputId);
    event OutputDisputed(bytes32 indexed orderId, bytes32 outputId);
    event OutputOptimisticallyVerified(bytes32 indexed orderId, bytes32 outputId);
    event OutputDisputeFinalised(bytes32 indexed orderId, bytes32 outputId);

    // Is 3 storage slots.
    struct ClaimedOrder {
        bytes32 solver;
        uint32 claimTimestamp;
        uint64 multiplier;
        address claimant;
        address disputer;
        /// @notice For a claim to be paid to the claimant, the input has to be included before this timestamp.
        /// For disputers, note that it is possible to set the inclusion timestamp to 1 block prior.
        /// @dev Is the maximum of (block.timestamp and claimTimestamp + MIN_TIME_FOR_INCLUSION)
        uint32 disputeTimestamp;
    }

    mapping(bytes32 orderId => mapping(bytes32 outputId => ClaimedOrder)) public _claimedOrder;

    /// @notice The Bitcoin Identifier (0xBC) is set in the 20'th byte (from right). This ensures
    /// implementations that are only reading the last 20 bytes, still notice this is a Bitcoin address.
    /// This also standardizes support for other light clients coins (Lightcoin 0x1C?)
    bytes30 constant BITCOIN_AS_TOKEN = 0x000000000000000000000000BC0000000000000000000000000000000000;

    address public immutable LIGHT_CLIENT;

    /// @notice The purpose of the dispute fee is to make sure that 1 person can't claim and dispute the transaction at
    /// no risk.
    address public immutable DISPUTED_ORDER_FEE_DESTINATION;
    uint256 public constant DISPUTED_ORDER_FEE_FRACTION = 3;

    /// @notice Require that the challenger provides X times the collateral of the claimant.
    uint256 public constant CHALLENGER_COLLATERAL_FACTOR = 2;
    address public immutable COLLATERAL_TOKEN;
    uint64 public immutable DEFAULT_COLLATERAL_MULTIPLIER;
    uint32 constant DISPUTE_PERIOD = FOUR_CONFIRMATIONS;
    uint32 constant MIN_TIME_FOR_INCLUSION = TWO_CONFIRMATIONS;
    uint32 constant CAN_VALIDATE_OUTPUTS_FOR = 1 days;

    /// @dev Solvers have an additional LEAD_TIME to fill orders.
    uint32 constant LEAD_TIME = 7 minutes;

    /// @notice Bitcoin blocks arrive exponentially distributed. The arrival times of n block will be n identically
    /// distributed exponentially random variables with rate 1/10. The sum of the these random variables are distributed
    /// gamma(n, 1/10). The 99,9% quantile of the distribution can be found in R as qgamma(0.999, n, 1/10)
    uint32 constant ONE_CONFIRMATION = 69 minutes;
    uint32 constant TWO_CONFIRMATIONS = 93 minutes;
    uint32 constant THREE_CONFIRMATIONS = 112 minutes;
    uint32 constant FOUR_CONFIRMATIONS = 131 minutes;
    uint32 constant FIVE_CONFIRMATIONS = 148 minutes;
    uint32 constant SIX_CONFIRMATIONS = 165 minutes;
    uint32 constant SEVEN_CONFIRMATIONS = 181 minutes;
    uint32 constant TIME_PER_ADDITIONAL_CONFIRMATION = 15 minutes;

    /**
     * @notice Returns the number of seconds required to reach confirmation with 99.9%
     * certainty.
     * @dev confirmations == 0 returns 119 minutes.
     * @param confirmations Current block height - inclusion block height + 1.
     * @return Expected time to reach the confirmation with 99,9% certainty.
     */
    function _getProofPeriod(
        uint256 confirmations
    ) internal pure returns (uint256) {
        unchecked {
            uint256 gammaDistribution = confirmations <= 3
                ? (confirmations == 1 ? ONE_CONFIRMATION : (confirmations == 2 ? TWO_CONFIRMATIONS : THREE_CONFIRMATIONS))
                : (
                    confirmations < 8
                        ? (
                            confirmations == 4
                                ? FOUR_CONFIRMATIONS
                                : (
                                    confirmations == 5
                                        ? FIVE_CONFIRMATIONS
                                        : (confirmations == 6 ? SIX_CONFIRMATIONS : SEVEN_CONFIRMATIONS)
                                )
                        )
                        : 181 minutes + (confirmations - 7) * TIME_PER_ADDITIONAL_CONFIRMATION
                );
            return gammaDistribution + LEAD_TIME;
        }
    }

    constructor(
        address _lightClient,
        address disputedOrderFeeDestination,
        address collateralToken,
        uint64 collateralMultiplier
    ) payable {
        LIGHT_CLIENT = _lightClient;
        DISPUTED_ORDER_FEE_DESTINATION = disputedOrderFeeDestination;
        COLLATERAL_TOKEN = collateralToken;
        DEFAULT_COLLATERAL_MULTIPLIER = collateralMultiplier;
    }

    //--- Light Client Helpers ---//
    // Helper functions to aid integration of other light clients.
    // These functions are the only external calls needed to prove Bitcoin transactions.
    // If you are adding support for another light client, inherit this contract and
    // overwrite these functions.

    /**
     * @notice Gets the latest block height. Used to validate confirmations
     * @dev Is intended to be overwritten if another SPV client than Prism is used.
     * @return currentHeight Block height of the Bitcoin chain head.
     */
    function _getLatestBlockHeight() internal view virtual returns (uint256 currentHeight) {
        return currentHeight = IBtcPrism(LIGHT_CLIENT).getLatestBlockHeight();
    }

    /**
     * @notice Gets the block hash at a recent block number. Used to check if block headers are valid.
     * @dev Is intended to be overwritten if another SPV client than Prism is used.
     * @param blockNum Bitcoin block height.
     * @param blockHash Hash of Bitcoin block.
     */
    function _getBlockHash(
        uint256 blockNum
    ) internal view virtual returns (bytes32 blockHash) {
        return blockHash = IBtcPrism(LIGHT_CLIENT).getBlockHash(blockNum);
    }

    // --- Output Identifiers --- //

    function _outputIdentifier(
        MandateOutput calldata output
    ) internal pure returns (bytes32) {
        return MandateOutputEncodingLib.getMandateOutputHash(output);
    }

    function outputIdentifier(
        MandateOutput calldata output
    ) external pure returns (bytes32) {
        return _outputIdentifier(output);
    }

    /**
     * @notice Reads the multiplier from the order context.
     * The expected encoding of the context is:
     * 0xB0: Bitcoin multiplier : B1:orderType | B32:multiplier
     * @dev Returns DEFAULT_COLLATERAL_MULTIPLIER if context can not be decoded.
     * @param context Output context to be decoded.
     * @return multiplier Collateral multiplier
     */
    function _readMultiplier(
        bytes calldata context
    ) internal view returns (uint256 multiplier) {
        uint256 fulfillmentLength = context.length;
        if (fulfillmentLength == 0) return DEFAULT_COLLATERAL_MULTIPLIER;
        if (bytes1(context) == 0xB0 && fulfillmentLength == 33) {
            // (, multiplier) = abi.decode(context, (bytes1, uint64));
            assembly ("memory-safe") {
                multiplier := calldataload(add(context.offset, 0x01))
            }
        }
        return multiplier != 0 ? multiplier : DEFAULT_COLLATERAL_MULTIPLIER;
    }

    //--- Bitcoin Helpers ---//

    /**
     * @notice Slices the timestamp from a Bitcoin block header.
     * @dev Before calling this function, make sure the header is 80 bytes.
     * @param blockHeader 80 bytes Bitcoin block header.
     * @return timestamp Timestamp contained within the block header. Notice that Bitcoin block headers has fairly loose
     * timestamp rules.
     */
    function _getTimestampOfBlock(
        bytes calldata blockHeader
    ) internal pure returns (uint32 timestamp) {
        return timestamp = Endian.reverse32(uint32(bytes4(blockHeader[68:68 + 4])));
    }

    /**
     * @notice Slices the timestamp from a previous Bitcoin block header and verifies the previous block header hash is
     * contained in the header of the current one.
     * @dev This function does not verify the length of the block headers. It instead relies on previousBlockHeader not
     * hashing to the proper hash if not 80 bytes.
     * @param previousBlockHeader 80 bytes Bitcoin block header.
     * @param currentBlockHeader 80 bytes Bitcoin block header containing the hash of previousBlockHeader.
     * @return timestamp Timestamp contained within the previous block header. Notice that Bitcoin block headers has
     * fairly loose timestamp rules.
     */
    function _getTimestampOfPreviousBlock(
        bytes calldata previousBlockHeader,
        bytes calldata currentBlockHeader
    ) internal pure returns (uint32 timestamp) {
        bytes32 proposedPreviousBlockHash = BtcProof.getBlockHash(previousBlockHeader);
        bytes32 actualPreviousBlockHash = bytes32(Endian.reverse256(uint256(bytes32(currentBlockHeader[4:36]))));
        if (actualPreviousBlockHash != proposedPreviousBlockHash) {
            revert BlockhashMismatch(actualPreviousBlockHash, proposedPreviousBlockHash);
        }
        return _getTimestampOfBlock(previousBlockHeader);
    }

    /**
     * @notice Returns the associated Bitcoin script given an order token (address type) & destination (script hash).
     * @param token Bitcoin signifier and the address version.
     * @param scriptHash Depending on address version is: Public key hash, script hash, or witness hash.
     * @return script Bitcoin output script.
     */
    function _bitcoinScript(bytes32 token, bytes32 scriptHash) internal pure returns (bytes memory script) {
        if (bytes30(token) != BITCOIN_AS_TOKEN) revert BadTokenFormat();
        AddressType bitcoinAddressType = AddressType(uint8(uint256(token)));
        return BtcScript.getBitcoinScript(bitcoinAddressType, scriptHash);
    }

    /**
     * @notice Loads the number of confirmations from the second last byte of the token.
     * @param token Confirmation encoded in bytes32 as the second right most byte.
     * @return numConfirmations Number of confirmations, 1 if 0 was encoded.
     */
    function _getNumConfirmations(
        bytes32 token
    ) internal pure returns (uint8 numConfirmations) {
        assembly ("memory-safe") {
            // numConfirmations = token [0..., BC, 0..., nc, utxo]
            // numConfirmations = token << 240 [nc, utxo, 0...]
            // numConfirmations = numConfirmations >> 248 [...0, nc]
            numConfirmations := shr(248, shl(240, token))

            // numConfirmations = numConfirmations == 0 ? 1 : numConfirmations
            numConfirmations := add(eq(numConfirmations, 0), numConfirmations)
        }
    }

    // --- Data Validation Function --- //

    /**
     * @notice The Bitcoin Oracle should also work as an output settler if it sits locally on a chain.
     * Instead of storing 2 attestations of proofs (output settler and oracle uses different schemes) the payload
     * attestation is stored instead. That allows settlers to check if outputs has been filled but also if payloads are
     * valid (if accessed through an oracle).
     * @param payload Bytes encoded payload to verify.
     * @return bool Whether the payload has been verified.
     */
    function _isPayloadValid(
        bytes calldata payload
    ) internal view returns (bool) {
        bytes32 payloadHash = keccak256(payload);
        return _attestations[block.chainid][(msg.sender).toIdentifier()][address(this).toIdentifier()][payloadHash];
    }

    /**
     * @dev Allows oracles to verify we have confirmed payloads.
     */
    function arePayloadsValid(
        bytes[] calldata payloads
    ) external view returns (bool accumulator) {
        accumulator = true;
        uint256 numPayloads = payloads.length;
        for (uint256 i; i < numPayloads; ++i) {
            bool payloadValid = _isPayloadValid(payloads[i]);
            assembly ("memory-safe") {
                accumulator := and(accumulator, payloadValid)
            }
        }
    }

    // --- Validation --- //

    /**
     * @notice Verifies the existence of a Bitcoin transaction and returns the number of satoshis associated with an
     * output of the transaction.
     * @param minConfirmations Number of confirmations before transaction is considered valid.
     * @param blockNum Bitcoin block number of block that included the transaction that fills the output.
     * @param inclusionProof Proof for transaction & transaction data.
     * @param txOutIndex Output index of the transaction to be examined against for output script and sats.
     * @param outputScript The expected output script.
     * @param embeddedData If provided (!= 0x), the output after txOutIndex is checked to contain the spend script:
     * OP_RETURN | PUSH_(embeddedData.length) | embeddedData. See the Prism library BtcScript for more information.
     * @return sats Value of txOutIx TXO of the transaction.
     */
    function _validateUnderlyingPayment(
        uint256 minConfirmations,
        uint256 blockNum,
        BtcTxProof calldata inclusionProof,
        uint256 txOutIndex,
        bytes memory outputScript,
        bytes calldata embeddedData
    ) internal view virtual returns (uint256 sats) {
        {
            uint256 currentHeight = _getLatestBlockHeight();

            if (currentHeight < blockNum) revert NoBlock(currentHeight, blockNum);

            unchecked {
                // Unchecked: currentHeight >= blockNum => currentHeight - blockNum >= 0
                // Bitcoin block heights are smaller than timestamps :)
                if (currentHeight + 1 - blockNum < minConfirmations) {
                    revert TooFewConfirmations(currentHeight + 1 - blockNum, minConfirmations);
                }
            }
        }

        // Load the expected hash for blockNum. This is the "security" call of the light client.
        // If block hash matches the hash of inclusionProof.blockHeader then we know it is a
        // valid block.
        bytes32 blockHash = _getBlockHash(blockNum);

        bytes memory txOutScript;
        if (embeddedData.length > 0) {
            // This function validates that blockHash == hash(inclusionProof.blockHeader);
            // Fails if txOutIx + 1 does not exist.
            bytes memory nextOutputScript;
            (sats, txOutScript, nextOutputScript) = BtcProof.validateTxData(blockHash, inclusionProof, txOutIndex);
            if (!BtcProof.compareScripts(outputScript, txOutScript)) revert ScriptMismatch(outputScript, txOutScript);

            // Get the expected op_return script: OP_RETURN | PUSH_(embeddedData.length) | embeddedData
            bytes memory opReturnData = BtcScript.embedOpReturn(embeddedData);
            if (!BtcProof.compareScripts(opReturnData, nextOutputScript)) {
                revert ScriptMismatch(opReturnData, nextOutputScript);
            }
            return sats;
        }

        // This function validates that blockHash == hash(inclusionProof.blockHeader);
        (sats, txOutScript) = BtcProof.validateTx(blockHash, inclusionProof, txOutIndex);
        if (!BtcProof.compareScripts(outputScript, txOutScript)) revert ScriptMismatch(outputScript, txOutScript);
    }

    /**
     * @notice Verifies an output to have been paid on Bitcoin.
     * @param orderId Input chain order identifier.
     * @param output Output to prove has been filled.
     * @param blockNum Bitcoin block number of block that included the transaction that fills the output.
     * @param inclusionProof Context required to validate an output has been filled.
     * @param txOutIndex Index of the txo that fills the output.
     * @param timestamp Timestamp of fill. Not authenticated.
     */
    function _verify(
        bytes32 orderId,
        MandateOutput calldata output,
        uint256 blockNum,
        BtcTxProof calldata inclusionProof,
        uint256 txOutIndex,
        uint32 timestamp
    ) internal {
        if (timestamp + CAN_VALIDATE_OUTPUTS_FOR < uint32(block.timestamp)) revert TooLate();

        bytes32 token = output.token;
        uint256 sats = _validateUnderlyingPayment(
            _getNumConfirmations(token),
            blockNum,
            inclusionProof,
            txOutIndex,
            _bitcoinScript(token, output.recipient),
            output.call
        );
        if (sats != output.amount) revert BadAmount(); // Exact amount is checked to protect against "double spends".

        bytes32 solver = _resolveClaimed(timestamp, orderId, output);

        bytes32 fillDescriptionHash =
            keccak256(MandateOutputEncodingLib.encodeFillDescription(solver, orderId, uint32(timestamp), output));
        _attestations[block.chainid][output.oracle][address(this).toIdentifier()][fillDescriptionHash] = true;

        emit OutputFilled(orderId, solver, uint32(timestamp), output, output.amount);
        emit OutputVerified(inclusionProof.txId);
    }

    /**
     * @notice Wrapper around _verify that attached a timestamp to the verification context.
     * @param orderId Input chain order identifier.
     * @param output Output to prove has been filled.
     * @param blockNum Bitcoin block number of block that included the transaction that fills the output.
     * @param inclusionProof Context required to validate an output has been filled.
     * @param txOutIndex Index of the output in the transaction being proved.
     */
    function _verifyAttachTimestamp(
        bytes32 orderId,
        MandateOutput calldata output,
        uint256 blockNum,
        BtcTxProof calldata inclusionProof,
        uint256 txOutIndex
    ) internal {
        // _validateUnderlyingPayment checks if inclusionProof.blockHeader == 80.
        uint32 timestamp = _getTimestampOfBlock(inclusionProof.blockHeader);
        _verify(orderId, output, blockNum, inclusionProof, txOutIndex, timestamp);
    }

    /**
     * @notice Function overload of _verify but allows specifying an older block.
     * @param orderId Input chain order identifier.
     * @param output Output to prove has been filled.
     * @param blockNum Bitcoin block number of block that included the transaction that fills the output.
     * @param inclusionProof Context required to validate an output has been filled.
     * @param txOutIndex Index of the output in the transaction being proved.
     * @param previousBlockHeader Header of the block before blockNum. Timestamp will be collected from this header.
     */
    function _verifyAttachTimestamp(
        bytes32 orderId,
        MandateOutput calldata output,
        uint256 blockNum,
        BtcTxProof calldata inclusionProof,
        uint256 txOutIndex,
        bytes calldata previousBlockHeader
    ) internal {
        // _validateUnderlyingPayment checks if inclusionProof.blockHeader == 80.
        uint32 timestamp = _getTimestampOfPreviousBlock(previousBlockHeader, inclusionProof.blockHeader);
        _verify(orderId, output, blockNum, inclusionProof, txOutIndex, timestamp);
    }

    /**
     * @notice Validate an output has been included in a block with appropriate confirmation.
     * @param orderId Input chain order identifier.
     * @param output Output to prove has been filled.
     * @param blockNum Bitcoin block number of block that included the transaction that fills the output.
     * @param inclusionProof Context required to validate an output has been filled.
     * @param txOutIndex Index of the output in the transaction being proved.
     */
    function verify(
        bytes32 orderId,
        MandateOutput calldata output,
        uint256 blockNum,
        BtcTxProof calldata inclusionProof,
        uint256 txOutIndex
    ) external {
        _verifyAttachTimestamp(orderId, output, blockNum, inclusionProof, txOutIndex);
    }

    /**
     * @notice Validate an output has been included in a block with appropriate confirmation using a timestamp from a
     * older block.
     * @dev This function technically extends the verification of outputs 1 block (~10 minutes)
     * into the past beyond what _validateTimestamp would ordinary allow.
     * The purpose is to protect against slow block mining. Even if it took days to mine 1 block for a transaction,
     * it would still be possible to include the proof with a valid time. (assuming the oracle period isn't over yet).
     * @param orderId Input chain order identifier.
     * @param output Output to prove has been filled.
     * @param blockNum Bitcoin block number of block that included the transaction that fills the output.
     * @param inclusionProof Context required to validate an output has been filled.
     * @param txOutIndex Index of the output in the transaction being proved.
     * @param previousBlockHeader Header of the block before blockNum. Timestamp will be collected from this header.
     */
    function verify(
        bytes32 orderId,
        MandateOutput calldata output,
        uint256 blockNum,
        BtcTxProof calldata inclusionProof,
        uint256 txOutIndex,
        bytes calldata previousBlockHeader
    ) external {
        _verifyAttachTimestamp(orderId, output, blockNum, inclusionProof, txOutIndex, previousBlockHeader);
    }

    // --- Optimistic Resolution and Order-Preclaiming --- //
    // For Bitcoin, it is required that outputs are claimed before they are delivered.
    // This is because it is impossible to block duplicate deliveries on Bitcoin in the same way
    // that is possible with EVM. (Actually, not true. It is just much more expensive – any-spend anchors).

    /**
     * @notice Returns the solver associated with the claim.
     * @dev Allows reentry calls. Does not honor the check effect pattern globally.
     * @param fillTimestamp Timestamp of fill. Not authenticated.
     * @param orderId Input chain order identifier.
     * @param output Output to prove has been filled.
     * @return solver The identifier for the solver that filled claimed the roder.
     */
    function _resolveClaimed(
        uint32 fillTimestamp,
        bytes32 orderId,
        MandateOutput calldata output
    ) internal returns (bytes32 solver) {
        bytes32 outputId = _outputIdentifier(output);
        ClaimedOrder storage claimedOrder = _claimedOrder[orderId][outputId];
        solver = claimedOrder.solver;
        if (solver == bytes32(0)) revert NotClaimed();

        address claimant = claimedOrder.claimant;
        uint96 multiplier = claimedOrder.multiplier;
        uint32 disputeTimestamp = claimedOrder.disputeTimestamp;
        address disputer = claimedOrder.disputer;

        // - fillTimestamp >= claimTimestamp is not checked and it is assumed the 1 day validation window is sufficient
        // to check that the transaction was made to fill this output.
        if (claimant != address(0) && (disputer == address(0) || fillTimestamp <= disputeTimestamp)) {
            bool disputed = disputer != address(0);

            // Delete storage; no re-entry.
            delete claimedOrder.multiplier;
            delete claimedOrder.claimTimestamp;
            delete claimedOrder.claimant;
            delete claimedOrder.disputer;
            delete claimedOrder.disputeTimestamp;

            uint256 collateralAmount = output.amount * multiplier;
            uint256 disputeCost = collateralAmount - collateralAmount / DISPUTED_ORDER_FEE_FRACTION;
            collateralAmount =
                disputed ? collateralAmount * (CHALLENGER_COLLATERAL_FACTOR + 1) - disputeCost : collateralAmount;

            SafeTransferLib.safeTransfer(COLLATERAL_TOKEN, claimant, collateralAmount);
            if (disputed && 0 < disputeCost) {
                SafeTransferLib.safeTransfer(COLLATERAL_TOKEN, DISPUTED_ORDER_FEE_DESTINATION, disputeCost);
            }
        }
    }

    /**
     * @notice Claims an order.
     * @param solver Identifier to set as the solver.
     * @param orderId Input chain order identifier.
     * @param output The output to verify.
     */
    function claim(bytes32 solver, bytes32 orderId, MandateOutput calldata output) external {
        if (solver == bytes32(0)) revert ZeroValue();
        if (orderId == bytes32(0)) revert ZeroValue();
        OutputVerificationLib._isThisChain(output.chainId);
        OutputVerificationLib._isThisOutputSettler(output.settler);

        bytes32 outputId = _outputIdentifier(output);
        ClaimedOrder storage claimedOrder = _claimedOrder[orderId][outputId];
        if (claimedOrder.solver != bytes32(0)) revert AlreadyClaimed(claimedOrder.solver);
        uint256 multiplier = _readMultiplier(output.context);

        claimedOrder.solver = solver;
        claimedOrder.claimTimestamp = uint32(block.timestamp);
        claimedOrder.claimant = msg.sender;
        claimedOrder.multiplier = uint64(multiplier);
        // The above lines acts as a local re-entry guard. External calls are now allowed.

        uint256 collateralAmount = output.amount * multiplier;
        SafeTransferLib.safeTransferFrom(COLLATERAL_TOKEN, msg.sender, address(this), collateralAmount);

        emit OutputClaimed(orderId, outputId);
    }

    /**
     * @notice Dispute an order.
     * @param orderId Order Identifier
     * @param output Output description of the order to dispute.
     */
    function dispute(bytes32 orderId, MandateOutput calldata output) external {
        bytes32 outputId = _outputIdentifier(output);

        ClaimedOrder storage claimedOrder = _claimedOrder[orderId][outputId];
<<<<<<< HEAD
        if (claimedOrder.claimant == address(0)) revert NotClaimed();
=======
        if (claimedOrder.solver == bytes32(0)) revert NotClaimed();
>>>>>>> f12e0680
        if (claimedOrder.claimTimestamp + DISPUTE_PERIOD < block.timestamp) revert TooLate();

        if (claimedOrder.disputer != address(0)) revert AlreadyDisputed(claimedOrder.disputer);
        claimedOrder.disputer = msg.sender;

        uint32 currentTimestamp = uint32(block.timestamp);
        uint32 inclusionTimestamp = uint32(claimedOrder.claimTimestamp + MIN_TIME_FOR_INCLUSION);
        // Allow for a minimum amount of time to get the transaction included.
        claimedOrder.disputeTimestamp = currentTimestamp < inclusionTimestamp ? inclusionTimestamp : currentTimestamp;

        uint256 collateralAmount = output.amount * claimedOrder.multiplier;
        collateralAmount = collateralAmount * CHALLENGER_COLLATERAL_FACTOR;
        SafeTransferLib.safeTransferFrom(COLLATERAL_TOKEN, msg.sender, address(this), collateralAmount);

        emit OutputDisputed(orderId, outputId);
    }

    /**
     * @notice Optimistically verify an order if the order has not been disputed.
     * @param orderId Order Identifier
     * @param output Output description of the order to dispute.
     */
    function optimisticallyVerify(bytes32 orderId, MandateOutput calldata output) external {
        bytes32 outputId = _outputIdentifier(output);

        ClaimedOrder storage claimedOrder = _claimedOrder[orderId][outputId];
<<<<<<< HEAD
        if (claimedOrder.claimant == address(0)) revert NotClaimed();
=======
        bytes32 solver = claimedOrder.solver;
        if (solver == bytes32(0)) revert NotClaimed();
>>>>>>> f12e0680
        if (claimedOrder.claimTimestamp + DISPUTE_PERIOD >= block.timestamp) revert TooEarly();
        if (claimedOrder.disputer != address(0)) revert Disputed();

        bytes32 outputHash =
            keccak256(MandateOutputEncodingLib.encodeFillDescription(solver, orderId, uint32(block.timestamp), output));
        _attestations[block.chainid][output.oracle][address(this).toIdentifier()][outputHash] = true;
        emit OutputFilled(orderId, solver, uint32(block.timestamp), output, output.amount);

        address claimant = claimedOrder.claimant;
        uint256 multiplier = claimedOrder.multiplier;

        delete claimedOrder.multiplier;
        delete claimedOrder.claimTimestamp;
        delete claimedOrder.claimant;
        delete claimedOrder.disputer;
        delete claimedOrder.disputeTimestamp;
        // The above lines acts as a local re-entry guard. External calls are now allowed.

        uint256 collateralAmount = output.amount * multiplier;
        SafeTransferLib.safeTransfer(COLLATERAL_TOKEN, claimant, collateralAmount);

        emit OutputOptimisticallyVerified(orderId, outputId);
    }

    /**
     * @notice Finalise a dispute if the order hasn't been proven.
     * @param orderId Order Identifier
     * @param output Output description of the order to dispute.
     */
    function finaliseDispute(bytes32 orderId, MandateOutput calldata output) external {
        bytes32 outputId = _outputIdentifier(output);

        ClaimedOrder storage claimedOrder = _claimedOrder[orderId][outputId];
        address disputer = claimedOrder.disputer;
        uint256 multiplier = claimedOrder.multiplier;
        if (disputer == address(0)) revert NotDisputed();

        uint256 numConfirmations = _getNumConfirmations(output.token);
        uint256 proofPeriod = _getProofPeriod(numConfirmations);
        uint256 disputeTimestamp = claimedOrder.disputeTimestamp;

        if (disputeTimestamp + proofPeriod >= block.timestamp) revert TooEarly();

        delete claimedOrder.multiplier;
        delete claimedOrder.claimTimestamp;
        delete claimedOrder.claimant;
        delete claimedOrder.disputer;
        delete claimedOrder.disputeTimestamp;
        // The above lines acts as a local re-entry guard. External calls are now allowed.

        uint256 collateralAmount = output.amount * multiplier;
        uint256 disputeCost = collateralAmount - collateralAmount / DISPUTED_ORDER_FEE_FRACTION;
        collateralAmount = collateralAmount * (CHALLENGER_COLLATERAL_FACTOR + 1);
        SafeTransferLib.safeTransfer(COLLATERAL_TOKEN, disputer, collateralAmount - disputeCost);
        if (0 < disputeCost) {
            SafeTransferLib.safeTransfer(COLLATERAL_TOKEN, DISPUTED_ORDER_FEE_DESTINATION, disputeCost);
        }

        emit OutputDisputeFinalised(orderId, outputId);
    }
}<|MERGE_RESOLUTION|>--- conflicted
+++ resolved
@@ -589,11 +589,7 @@
         bytes32 outputId = _outputIdentifier(output);
 
         ClaimedOrder storage claimedOrder = _claimedOrder[orderId][outputId];
-<<<<<<< HEAD
         if (claimedOrder.claimant == address(0)) revert NotClaimed();
-=======
-        if (claimedOrder.solver == bytes32(0)) revert NotClaimed();
->>>>>>> f12e0680
         if (claimedOrder.claimTimestamp + DISPUTE_PERIOD < block.timestamp) revert TooLate();
 
         if (claimedOrder.disputer != address(0)) revert AlreadyDisputed(claimedOrder.disputer);
@@ -620,12 +616,7 @@
         bytes32 outputId = _outputIdentifier(output);
 
         ClaimedOrder storage claimedOrder = _claimedOrder[orderId][outputId];
-<<<<<<< HEAD
         if (claimedOrder.claimant == address(0)) revert NotClaimed();
-=======
-        bytes32 solver = claimedOrder.solver;
-        if (solver == bytes32(0)) revert NotClaimed();
->>>>>>> f12e0680
         if (claimedOrder.claimTimestamp + DISPUTE_PERIOD >= block.timestamp) revert TooEarly();
         if (claimedOrder.disputer != address(0)) revert Disputed();
 
