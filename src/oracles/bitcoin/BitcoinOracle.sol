--- conflicted
+++ resolved
@@ -283,32 +283,18 @@
     // --- Data Validation Function --- //
 
     /**
-<<<<<<< HEAD
-     * @notice The Bitcoin Oracle should also work as an filler if it sits locally on a chain.
-     * Instead of storing 2 attestations of proofs (filler and oracle uses different schemes) the payload attestation is
-     * stored instead. That allows settlers to check if outputs has been filled but also if payloads are valid (if
-     * accessed through an oracle).
-     * @param payload Bytes encoded payload to verify.
-=======
      * @notice The Bitcoin Oracle should also work as an output settler if it sits locally on a chain.
      * Instead of storing 2 attestations of proofs (output settler and oracle uses different schemes) the payload
      * attestation is stored instead. That allows settlers to check if outputs has been filled but also if payloads are
      * valid (if accessed through an oracle).
-     * @param payloadHash Hash of the payload to verify.
->>>>>>> 45fba9b6
+     * @param payload Bytes encoded payload to verify.
      * @return bool Whether the payload has been verified.
      */
     function _isPayloadValid(
         bytes calldata payload
     ) internal view returns (bool) {
-<<<<<<< HEAD
         bytes32 payloadHash = keccak256(payload);
-        return _attestations[block.chainid][bytes32(uint256(uint160(msg.sender)))][bytes32(
-            uint256(uint160(address(this)))
-        )][payloadHash];
-=======
-        return _attestations[block.chainid][address(this).toIdentifier()][address(this).toIdentifier()][payloadHash];
->>>>>>> 45fba9b6
+        return _attestations[block.chainid][(msg.sender).toIdentifier()][address(this).toIdentifier()][payloadHash];
     }
 
     /**
@@ -320,14 +306,10 @@
         accumulator = true;
         uint256 numPayloads = payloads.length;
         for (uint256 i; i < numPayloads; ++i) {
-<<<<<<< HEAD
-            accumulator = accumulator && _isPayloadValid(payloads[i]);
-=======
-            bool payloadValid = _isPayloadValid(payloadHashes[i]);
+            bool payloadValid = _isPayloadValid(payloads[i]);
             assembly ("memory-safe") {
                 accumulator := and(accumulator, payloadValid)
             }
->>>>>>> 45fba9b6
         }
     }
 
@@ -425,16 +407,10 @@
 
         bytes32 solver = _resolveClaimed(timestamp, orderId, output);
 
-<<<<<<< HEAD
         bytes32 fillDescriptionHash =
             keccak256(MandateOutputEncodingLib.encodeFillDescription(solver, orderId, uint32(timestamp), output));
-        _attestations[block.chainid][output.oracle][bytes32(uint256(uint160(address(this))))][fillDescriptionHash] =
+        _attestations[block.chainid][output.oracle][address(this).toIdentifier()][fillDescriptionHash] =
             true;
-=======
-        bytes32 outputHash =
-            keccak256(MandateOutputEncodingLib.encodeFillDescription(solver, orderId, timestamp, output));
-        _attestations[block.chainid][address(this).toIdentifier()][address(this).toIdentifier()][outputHash] = true;
->>>>>>> 45fba9b6
 
         emit OutputFilled(orderId, solver, uint32(timestamp), output, output.amount);
         emit OutputVerified(inclusionProof.txId);
@@ -650,13 +626,8 @@
 
         bytes32 outputHash =
             keccak256(MandateOutputEncodingLib.encodeFillDescription(solver, orderId, uint32(block.timestamp), output));
-<<<<<<< HEAD
-        _attestations[block.chainid][output.oracle][bytes32(uint256(uint160(address(this))))][outputHash] = true;
-        emit OutputFilled(orderId, solver, uint32(block.timestamp), output);
-=======
-        _attestations[block.chainid][address(this).toIdentifier()][address(this).toIdentifier()][outputHash] = true;
+        _attestations[block.chainid][output.oracle][address(this).toIdentifier()][outputHash] = true;
         emit OutputFilled(orderId, solver, uint32(block.timestamp), output, output.amount);
->>>>>>> 45fba9b6
 
         address sponsor = claimedOrder.sponsor;
         uint256 multiplier = claimedOrder.multiplier;
