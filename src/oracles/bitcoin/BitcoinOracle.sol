// SPDX-License-Identifier: MIT
pragma solidity ^0.8.26;

import { Endian } from "bitcoinprism-evm/src/Endian.sol";
import { IBtcPrism } from "bitcoinprism-evm/src/interfaces/IBtcPrism.sol";
import { NoBlock, TooFewConfirmations } from "bitcoinprism-evm/src/interfaces/IBtcTxVerifier.sol";
import { BtcProof, BtcTxProof, ScriptMismatch } from "bitcoinprism-evm/src/library/BtcProof.sol";
import { AddressType, BitcoinAddress, BtcScript } from "bitcoinprism-evm/src/library/BtcScript.sol";

import { SafeTransferLib } from "solady/utils/SafeTransferLib.sol";

import { LibAddress } from "../../libs/LibAddress.sol";
import { MandateOutput, MandateOutputEncodingLib } from "../../libs/MandateOutputEncodingLib.sol";
import { OutputVerificationLib } from "../../libs/OutputVerificationLib.sol";

import { BaseOracle } from "../BaseOracle.sol";

/**
 * @dev Bitcoin oracle can operate in 2 modes:
 * 1. Directly as an Output Settlement.
 * 2. Indirectly through a bridge oracle.
 * While the former is a simpler deployment, it requires a local light client. Thus it may be favorable to only maintain
 * 1 lightclient and send generated proofs to the input chain.
 *
 * Because of the above operation, the chain of this oracle needs to be encoded into MandateOutput: output.chainId. To
 * indicate the destination is Bitcoin the token is set to: BITCOIN_AS_TOKEN
 * Bitcoin addresses can encoded in at most 33 bytes: 32 bytes of script- or witnesshash or 20 bytes of pubkeyhash +
 * 1 byte of address type identification. Since the recipient is only 32 bytes the remaining byte (address type) will be
 * encoded in the token as the right most byte. Another byte of the token is used to set confirmations as a uint8.
 * The result is the token is: 30B: BITCOIN_AS_TOKEN | 1B: Confirmations | 1B: Address type.
 *
 * 0xB17C012
 */
contract BitcoinOracle is BaseOracle {
    using LibAddress for address;

    error AlreadyClaimed(bytes32 claimer);
    error AlreadyDisputed(address disputer);
    error BadAmount();
    error BadTokenFormat();
    error BlockhashMismatch(bytes32 actual, bytes32 proposed);
    error Disputed();
    error NotClaimed();
    error NotDisputed();
    error TooEarly();
    error TooLate();
    error ZeroValue();

    event OutputFilled(
        bytes32 indexed orderId, bytes32 solver, uint32 timestamp, MandateOutput output, uint256 finalAmount
    );
    event OutputVerified(bytes32 verificationContext);

    event OutputClaimed(bytes32 indexed orderId, bytes32 outputId);
    event OutputDisputed(bytes32 indexed orderId, bytes32 outputId);
    event OutputOptimisticallyVerified(bytes32 indexed orderId, bytes32 outputId);
    event OutputDisputeFinalised(bytes32 indexed orderId, bytes32 outputId);

    // Is 3 storage slots.
    struct ClaimedOrder {
        bytes32 solver;
        uint32 claimTimestamp;
        uint64 multiplier;
        address sponsor;
        address disputer;
        /// @notice For a claim to be paid to the sponsor, it is required that the input was included before this
        /// timestamp.
        /// For disputers, note that it is possible to set the inclusion timestamp to 1 block prior.
        /// @dev Is the maximum of (block.timestamp and claimTimestamp + MIN_TIME_FOR_INCLUSION)
        uint32 disputeTimestamp;
    }

    mapping(bytes32 orderId => mapping(bytes32 outputId => ClaimedOrder)) public _claimedOrder;

    /// @notice The Bitcoin Identifier (0xBC) is set in the 20'th byte (from right). This ensures
    /// implementations that are only reading the last 20 bytes, still notice this is a Bitcoin address.
    /// This also standardizes support for other light clients coins (Lightcoin 0x1C?)
    bytes30 constant BITCOIN_AS_TOKEN = 0x000000000000000000000000BC0000000000000000000000000000000000;

    address public immutable LIGHT_CLIENT;

    /// @notice The purpose of the dispute fee is to make sure that 1 person can't claim and dispute the transaction at
    /// no risk.
    address public immutable DISPUTED_ORDER_FEE_DESTINATION;
    uint256 public constant DISPUTED_ORDER_FEE_FRACTION = 3;

    /// @notice Require that the challenger provides X times the collateral of the claimant.
    uint256 public constant CHALLENGER_COLLATERAL_FACTOR = 2;
    address public immutable COLLATERAL_TOKEN;
    uint64 public immutable DEFAULT_COLLATERAL_MULTIPLIER;
    uint32 constant DISPUTE_PERIOD = FOUR_CONFIRMATIONS;
    uint32 constant MIN_TIME_FOR_INCLUSION = TWO_CONFIRMATIONS;
    uint32 constant CAN_VALIDATE_OUTPUTS_FOR = 1 days;

    /// @dev Solvers have an additional LEAD_TIME to fill orders.
    uint32 constant LEAD_TIME = 7 minutes;

    /// @notice Bitcoin blocks arrive exponentially distributed. The arrival times of n block will be n identically
    /// distributed exponentially random variables with rate 1/10. The sum of the these random variables are distributed
    /// gamma(n, 1/10). The 99,9% quantile of the distribution can be found in R as qgamma(0.999, n, 1/10)
    uint32 constant ONE_CONFIRMATION = 69 minutes;
    uint32 constant TWO_CONFIRMATIONS = 93 minutes;
    uint32 constant THREE_CONFIRMATIONS = 112 minutes;
    uint32 constant FOUR_CONFIRMATIONS = 131 minutes;
    uint32 constant FIVE_CONFIRMATIONS = 148 minutes;
    uint32 constant SIX_CONFIRMATIONS = 165 minutes;
    uint32 constant SEVEN_CONFIRMATIONS = 181 minutes;
    uint32 constant TIME_PER_ADDITIONAL_CONFIRMATION = 15 minutes;

    /**
     * @notice Returns the number of seconds required to reach confirmation with 99.9%
     * certainty.
     * @dev confirmations == 0 returns 119 minutes.
     * @param confirmations Current block height - inclusion block height + 1.
     * @return Expected time to reach the confirmation with 99,9% certainty.
     */
    function _getProofPeriod(
        uint256 confirmations
    ) internal pure returns (uint256) {
        unchecked {
            uint256 gammaDistribution = confirmations <= 3
                ? (confirmations == 1 ? ONE_CONFIRMATION : (confirmations == 2 ? TWO_CONFIRMATIONS : THREE_CONFIRMATIONS))
                : (
                    confirmations < 8
                        ? (
                            confirmations == 4
                                ? FOUR_CONFIRMATIONS
                                : (
                                    confirmations == 5
                                        ? FIVE_CONFIRMATIONS
                                        : (confirmations == 6 ? SIX_CONFIRMATIONS : SEVEN_CONFIRMATIONS)
                                )
                        )
                        : 181 minutes + (confirmations - 7) * TIME_PER_ADDITIONAL_CONFIRMATION
                );
            return gammaDistribution + LEAD_TIME;
        }
    }

    constructor(
        address _lightClient,
        address disputedOrderFeeDestination,
        address collateralToken,
        uint64 collateralMultiplier
    ) payable {
        LIGHT_CLIENT = _lightClient;
        DISPUTED_ORDER_FEE_DESTINATION = disputedOrderFeeDestination;
        COLLATERAL_TOKEN = collateralToken;
        DEFAULT_COLLATERAL_MULTIPLIER = collateralMultiplier;
    }

    //--- Light Client Helpers ---//
    // Helper functions to aid integration of other light clients.
    // These functions are the only external calls needed to prove Bitcoin transactions.
    // If you are adding support for another light client, inherit this contract and
    // overwrite these functions.

    /**
     * @notice Gets the latest block height. Used to validate confirmations
     * @dev Is intended to be overwritten if another SPV client than Prism is used.
     * @return currentHeight Block height of the Bitcoin chain head.
     */
    function _getLatestBlockHeight() internal view virtual returns (uint256 currentHeight) {
        return currentHeight = IBtcPrism(LIGHT_CLIENT).getLatestBlockHeight();
    }

    /**
     * @notice Gets the block hash at a recent block number. Used to check if block headers are valid.
     * @dev Is intended to be overwritten if another SPV client than Prism is used.
     * @param blockNum Bitcoin block height.
     * @param blockHash Hash of Bitcoin block.
     */
    function _getBlockHash(
        uint256 blockNum
    ) internal view virtual returns (bytes32 blockHash) {
        return blockHash = IBtcPrism(LIGHT_CLIENT).getBlockHash(blockNum);
    }

    // --- Output Identifiers --- //

    function _outputIdentifier(
        MandateOutput calldata output
    ) internal pure returns (bytes32) {
        return MandateOutputEncodingLib.getMandateOutputHash(output);
    }

    function outputIdentifier(
        MandateOutput calldata output
    ) external pure returns (bytes32) {
        return _outputIdentifier(output);
    }

    /**
     * @notice Reads the multiplier from the order context.
     * The expected encoding of the context is:
     * 0xB0: Bitcoin multiplier : B1:orderType | B32:multiplier
     * @dev Returns DEFAULT_COLLATERAL_MULTIPLIER if context can not be decoded.
     * @param context Output context to be decoded.
     * @return multiplier Collateral multiplier
     */
    function _readMultiplier(
        bytes calldata context
    ) internal view returns (uint256 multiplier) {
        uint256 fulfillmentLength = context.length;
        if (fulfillmentLength == 0) return DEFAULT_COLLATERAL_MULTIPLIER;
        if (bytes1(context) == 0xB0 && fulfillmentLength == 33) {
            // (, multiplier) = abi.decode(context, (bytes1, uint64));
            assembly ("memory-safe") {
                multiplier := calldataload(add(context.offset, 0x01))
            }
        }
        return multiplier != 0 ? multiplier : DEFAULT_COLLATERAL_MULTIPLIER;
    }

    //--- Bitcoin Helpers ---//

    /**
     * @notice Slices the timestamp from a Bitcoin block header.
     * @dev Before calling this function, make sure the header is 80 bytes.
     * @param blockHeader 80 bytes Bitcoin block header.
     * @return timestamp Timestamp contained within the block header. Notice that Bitcoin block headers has fairly loose
     * timestamp rules.
     */
    function _getTimestampOfBlock(
        bytes calldata blockHeader
    ) internal pure returns (uint32 timestamp) {
        return timestamp = Endian.reverse32(uint32(bytes4(blockHeader[68:68 + 4])));
    }

    /**
     * @notice Slices the timestamp from a previous Bitcoin block header and verifies the previous block header hash is
     * contained in the header of the current one.
     * @dev This function does not verify the length of the block headers. It instead relies on previousBlockHeader not
     * hashing to the proper hash if not 80 bytes.
     * @param previousBlockHeader 80 bytes Bitcoin block header.
     * @param currentBlockHeader 80 bytes Bitcoin block header containing the hash of previousBlockHeader.
     * @return timestamp Timestamp contained within the previous block header. Notice that Bitcoin block headers has
     * fairly loose timestamp rules.
     */
    function _getTimestampOfPreviousBlock(
        bytes calldata previousBlockHeader,
        bytes calldata currentBlockHeader
    ) internal pure returns (uint32 timestamp) {
        bytes32 proposedPreviousBlockHash = BtcProof.getBlockHash(previousBlockHeader);
        bytes32 actualPreviousBlockHash = bytes32(Endian.reverse256(uint256(bytes32(currentBlockHeader[4:36]))));
        if (actualPreviousBlockHash != proposedPreviousBlockHash) {
            revert BlockhashMismatch(actualPreviousBlockHash, proposedPreviousBlockHash);
        }
        return _getTimestampOfBlock(previousBlockHeader);
    }

    /**
     * @notice Returns the associated Bitcoin script given an order token (address type) & destination (script hash).
     * @param token Bitcoin signifier and the address version.
     * @param scriptHash Depending on address version is: Public key hash, script hash, or witness hash.
     * @return script Bitcoin output script.
     */
    function _bitcoinScript(bytes32 token, bytes32 scriptHash) internal pure returns (bytes memory script) {
        if (bytes30(token) != BITCOIN_AS_TOKEN) revert BadTokenFormat();
        AddressType bitcoinAddressType = AddressType(uint8(uint256(token)));
        return BtcScript.getBitcoinScript(bitcoinAddressType, scriptHash);
    }

    /**
     * @notice Loads the number of confirmations from the second last byte of the token.
     * @param token Confirmation encoded in bytes32 as the second right most byte.
     * @return numConfirmations Number of confirmations, 1 if 0 was encoded.
     */
    function _getNumConfirmations(
        bytes32 token
    ) internal pure returns (uint8 numConfirmations) {
        assembly ("memory-safe") {
            // numConfirmations = token [0..., BC, 0..., nc, utxo]
            // numConfirmations = token << 240 [nc, utxo, 0...]
            // numConfirmations = numConfirmations >> 248 [...0, nc]
            numConfirmations := shr(248, shl(240, token))

            // numConfirmations = numConfirmations == 0 ? 1 : numConfirmations
            numConfirmations := add(eq(numConfirmations, 0), numConfirmations)
        }
    }

    // --- Data Validation Function --- //

    /**
     * @notice The Bitcoin Oracle should also work as an filler if it sits locally on a chain.
     * Instead of storing 2 attestations of proofs (filler and oracle uses different schemes) the payload attestation is
     * stored instead. That allows settlers to check if outputs has been filled but also if payloads are valid (if
     * accessed through an oracle).
     * @param payloadHash Hash of the payload to verify.
     * @return bool Whether the payload has been verified.
     */
    function _isPayloadValid(
        bytes32 payloadHash
    ) internal view returns (bool) {
        return _attestations[block.chainid][address(this).toIdentifier()][address(this).toIdentifier()][payloadHash];
    }

    /**
     * @dev Allows oracles to verify we have confirmed payloads.
     */
    function arePayloadsValid(
        bytes32[] calldata payloadHashes
    ) external view returns (bool accumulator) {
        accumulator = true;
        uint256 numPayloads = payloadHashes.length;
        for (uint256 i; i < numPayloads; ++i) {
            bool payloadValid = _isPayloadValid(payloadHashes[i]);
            assembly ("memory-safe") {
                accumulator := and(accumulator, payloadValid)
            }
        }
    }

    // --- Validation --- //

    /**
     * @notice Verifies the existence of a Bitcoin transaction and returns the number of satoshis associated with an
     * output of the transaction.
     * @param minConfirmations Number of confirmations before transaction is considered valid.
     * @param blockNum Bitcoin block number of block that included the transaction that fills the output.
     * @param inclusionProof Proof for transaction & transaction data.
     * @param txOutIndex Output index of the transaction to be examined against for output script and sats.
     * @param outputScript The expected output script.
     * @param embeddedData If provided (!= 0x), the output after txOutIndex is checked to contain the spend script:
     * OP_RETURN | PUSH_(embeddedData.length) | embeddedData. See the Prism library BtcScript for more information.
     * @return sats Value of txOutIx TXO of the transaction.
     */
    function _validateUnderlyingPayment(
        uint256 minConfirmations,
        uint256 blockNum,
        BtcTxProof calldata inclusionProof,
        uint256 txOutIndex,
        bytes memory outputScript,
        bytes calldata embeddedData
    ) internal view virtual returns (uint256 sats) {
        {
            uint256 currentHeight = _getLatestBlockHeight();

            if (currentHeight < blockNum) revert NoBlock(currentHeight, blockNum);

            unchecked {
                // Unchecked: currentHeight >= blockNum => currentHeight - blockNum >= 0
                // Bitcoin block heights are smaller than timestamps :)
                if (currentHeight + 1 - blockNum < minConfirmations) {
                    revert TooFewConfirmations(currentHeight + 1 - blockNum, minConfirmations);
                }
            }
        }

        // Load the expected hash for blockNum. This is the "security" call of the light client.
        // If block hash matches the hash of inclusionProof.blockHeader then we know it is a
        // valid block.
        bytes32 blockHash = _getBlockHash(blockNum);

        bytes memory txOutScript;
        if (embeddedData.length > 0) {
            // This function validates that blockHash == hash(inclusionProof.blockHeader);
            // Fails if txOutIx + 1 does not exist.
            bytes memory nextOutputScript;
            (sats, txOutScript, nextOutputScript) = BtcProof.validateTxData(blockHash, inclusionProof, txOutIndex);
            if (!BtcProof.compareScripts(outputScript, txOutScript)) revert ScriptMismatch(outputScript, txOutScript);

            // Get the expected op_return script: OP_RETURN | PUSH_(embeddedData.length) | embeddedData
            bytes memory opReturnData = BtcScript.embedOpReturn(embeddedData);
            if (!BtcProof.compareScripts(opReturnData, nextOutputScript)) {
                revert ScriptMismatch(opReturnData, nextOutputScript);
            }
            return sats;
        }

        // This function validates that blockHash == hash(inclusionProof.blockHeader);
        (sats, txOutScript) = BtcProof.validateTx(blockHash, inclusionProof, txOutIndex);
        if (!BtcProof.compareScripts(outputScript, txOutScript)) revert ScriptMismatch(outputScript, txOutScript);
    }

    /**
     * @notice Verifies an output to have been paid on Bitcoin.
     * @param orderId Input chain order identifier.
     * @param output Output to prove has been filled.
     * @param blockNum Bitcoin block number of block that included the transaction that fills the output.
     * @param inclusionProof Context required to validate an output has been filled.
     * @param txOutIndex Index of the txo that fills the output.
     * @param timestamp Timestamp of fill. Not authenticated.
     */
    function _verify(
        bytes32 orderId,
        MandateOutput calldata output,
        uint256 blockNum,
        BtcTxProof calldata inclusionProof,
        uint256 txOutIndex,
        uint32 timestamp
    ) internal {
        if (timestamp + CAN_VALIDATE_OUTPUTS_FOR < uint32(block.timestamp)) revert TooLate();

        bytes32 token = output.token;
        uint256 sats = _validateUnderlyingPayment(
            _getNumConfirmations(token),
            blockNum,
            inclusionProof,
            txOutIndex,
            _bitcoinScript(token, output.recipient),
            output.call
        );
        if (sats != output.amount) revert BadAmount(); // Exact amount is checked to protect against "double spends".

        bytes32 solver = _resolveClaimed(timestamp, orderId, output);

        bytes32 outputHash =
            keccak256(MandateOutputEncodingLib.encodeFillDescription(solver, orderId, timestamp, output));
        _attestations[block.chainid][address(this).toIdentifier()][address(this).toIdentifier()][outputHash] = true;

<<<<<<< HEAD
        emit OutputFilled(orderId, solver, timestamp, output);
=======
        emit OutputFilled(orderId, solver, uint32(timestamp), output, output.amount);
>>>>>>> 2fbc8ac3
        emit OutputVerified(inclusionProof.txId);
    }

    /**
     * @notice Wrapper around _verify that attached a timestamp to the verification context.
     * @param orderId Input chain order identifier.
     * @param output Output to prove has been filled.
     * @param blockNum Bitcoin block number of block that included the transaction that fills the output.
     * @param inclusionProof Context required to validate an output has been filled.
     * @param txOutIndex Index of the output in the transaction being proved.
     */
    function _verifyAttachTimestamp(
        bytes32 orderId,
        MandateOutput calldata output,
        uint256 blockNum,
        BtcTxProof calldata inclusionProof,
        uint256 txOutIndex
    ) internal {
        // _validateUnderlyingPayment checks if inclusionProof.blockHeader == 80.
        uint32 timestamp = _getTimestampOfBlock(inclusionProof.blockHeader);
        _verify(orderId, output, blockNum, inclusionProof, txOutIndex, timestamp);
    }

    /**
     * @notice Function overload of _verify but allows specifying an older block.
     * @param orderId Input chain order identifier.
     * @param output Output to prove has been filled.
     * @param blockNum Bitcoin block number of block that included the transaction that fills the output.
     * @param inclusionProof Context required to validate an output has been filled.
     * @param txOutIndex Index of the output in the transaction being proved.
     * @param previousBlockHeader Header of the block before blockNum. Timestamp will be collected from this header.
     */
    function _verifyAttachTimestamp(
        bytes32 orderId,
        MandateOutput calldata output,
        uint256 blockNum,
        BtcTxProof calldata inclusionProof,
        uint256 txOutIndex,
        bytes calldata previousBlockHeader
    ) internal {
        // _validateUnderlyingPayment checks if inclusionProof.blockHeader == 80.
        uint32 timestamp = _getTimestampOfPreviousBlock(previousBlockHeader, inclusionProof.blockHeader);
        _verify(orderId, output, blockNum, inclusionProof, txOutIndex, timestamp);
    }

    /**
     * @notice Validate an output has been included in a block with appropriate confirmation.
     * @param orderId Input chain order identifier.
     * @param output Output to prove has been filled.
     * @param blockNum Bitcoin block number of block that included the transaction that fills the output.
     * @param inclusionProof Context required to validate an output has been filled.
     * @param txOutIndex Index of the output in the transaction being proved.
     */
    function verify(
        bytes32 orderId,
        MandateOutput calldata output,
        uint256 blockNum,
        BtcTxProof calldata inclusionProof,
        uint256 txOutIndex
    ) external {
        _verifyAttachTimestamp(orderId, output, blockNum, inclusionProof, txOutIndex);
    }

    /**
     * @notice Validate an output has been included in a block with appropriate confirmation using a timestamp from a
     * older block.
     * @dev This function technically extends the verification of outputs 1 block (~10 minutes)
     * into the past beyond what _validateTimestamp would ordinary allow.
     * The purpose is to protect against slow block mining. Even if it took days to mine 1 block for a transaction,
     * it would still be possible to include the proof with a valid time. (assuming the oracle period isn't over yet).
     * @param orderId Input chain order identifier.
     * @param output Output to prove has been filled.
     * @param blockNum Bitcoin block number of block that included the transaction that fills the output.
     * @param inclusionProof Context required to validate an output has been filled.
     * @param txOutIndex Index of the output in the transaction being proved.
     * @param previousBlockHeader Header of the block before blockNum. Timestamp will be collected from this header.
     */
    function verify(
        bytes32 orderId,
        MandateOutput calldata output,
        uint256 blockNum,
        BtcTxProof calldata inclusionProof,
        uint256 txOutIndex,
        bytes calldata previousBlockHeader
    ) external {
        _verifyAttachTimestamp(orderId, output, blockNum, inclusionProof, txOutIndex, previousBlockHeader);
    }

    // --- Optimistic Resolution and Order-Preclaiming --- //
    // For Bitcoin, it is required that outputs are claimed before they are delivered.
    // This is because it is impossible to block duplicate deliveries on Bitcoin in the same way
    // that is possible with EVM. (Actually, not true. It is just much more expensive – any-spend anchors).

    /**
     * @notice Returns the solver associated with the claim.
     * @dev Allows reentry calls. Does not honor the check effect pattern globally.
     * @param fillTimestamp Timestamp of fill. Not authenticated.
     * @param orderId Input chain order identifier.
     * @param output Output to prove has been filled.
     * @return solver The identifier for the solver that filled claimed the roder.
     */
    function _resolveClaimed(
        uint32 fillTimestamp,
        bytes32 orderId,
        MandateOutput calldata output
    ) internal returns (bytes32 solver) {
        bytes32 outputId = _outputIdentifier(output);
        ClaimedOrder storage claimedOrder = _claimedOrder[orderId][outputId];
        solver = claimedOrder.solver;
        if (solver == bytes32(0)) revert NotClaimed();

        address sponsor = claimedOrder.sponsor;
        uint96 multiplier = claimedOrder.multiplier;
        uint32 disputeTimestamp = claimedOrder.disputeTimestamp;
        address disputer = claimedOrder.disputer;

        // - fillTimestamp >= claimTimestamp is not checked and it is assumed the 1 day validation window is sufficient
        // to check that the transaction was made to fill this output.
        if (sponsor != address(0) && (disputer == address(0) || fillTimestamp <= disputeTimestamp)) {
            bool disputed = disputer != address(0);

            // Delete storage; no re-entry.
            delete claimedOrder.solver;
            delete claimedOrder.multiplier;
            delete claimedOrder.claimTimestamp;
            delete claimedOrder.sponsor;
            delete claimedOrder.disputer;
            delete claimedOrder.disputeTimestamp;

            uint256 collateralAmount = output.amount * multiplier;
            uint256 disputeCost = collateralAmount - collateralAmount / DISPUTED_ORDER_FEE_FRACTION;
            collateralAmount =
                disputed ? collateralAmount * (CHALLENGER_COLLATERAL_FACTOR + 1) - disputeCost : collateralAmount;

            SafeTransferLib.safeTransfer(COLLATERAL_TOKEN, sponsor, collateralAmount);
            if (disputed && 0 < disputeCost) {
                SafeTransferLib.safeTransfer(COLLATERAL_TOKEN, DISPUTED_ORDER_FEE_DESTINATION, disputeCost);
            }
        }
    }

    /**
     * @notice Claims an order.
     * @param solver Identifier to set as the solver.
     * @param orderId Input chain order identifier.
     * @param output The output to verify.
     */
    function claim(bytes32 solver, bytes32 orderId, MandateOutput calldata output) external {
        if (solver == bytes32(0)) revert ZeroValue();
        if (orderId == bytes32(0)) revert ZeroValue();
        OutputVerificationLib._isThisChain(output.chainId);
        OutputVerificationLib._isThisOutputSettler(output.settler);

        bytes32 outputId = _outputIdentifier(output);
        ClaimedOrder storage claimedOrder = _claimedOrder[orderId][outputId];
        if (claimedOrder.solver != bytes32(0)) revert AlreadyClaimed(claimedOrder.solver);
        uint256 multiplier = _readMultiplier(output.context);

        claimedOrder.solver = solver;
        claimedOrder.claimTimestamp = uint32(block.timestamp);
        claimedOrder.sponsor = msg.sender;
        claimedOrder.multiplier = uint64(multiplier);
        // The above lines acts as a local re-entry guard. External calls are now allowed.

        uint256 collateralAmount = output.amount * multiplier;
        SafeTransferLib.safeTransferFrom(COLLATERAL_TOKEN, msg.sender, address(this), collateralAmount);

        emit OutputClaimed(orderId, outputId);
    }

    /**
     * @notice Dispute an order.
     * @param orderId Order Identifier
     * @param output Output description of the order to dispute.
     */
    function dispute(bytes32 orderId, MandateOutput calldata output) external {
        bytes32 outputId = _outputIdentifier(output);

        ClaimedOrder storage claimedOrder = _claimedOrder[orderId][outputId];
        if (claimedOrder.claimTimestamp + DISPUTE_PERIOD < block.timestamp) revert TooLate();
        if (claimedOrder.solver == bytes32(0)) revert NotClaimed();

        if (claimedOrder.disputer != address(0)) revert AlreadyDisputed(claimedOrder.disputer);
        claimedOrder.disputer = msg.sender;

        uint32 currentTimestamp = uint32(block.timestamp);
        uint32 inclusionTimestamp = uint32(claimedOrder.claimTimestamp + MIN_TIME_FOR_INCLUSION);
        // Allow for a minimum amount of time to get the transaction included.
        claimedOrder.disputeTimestamp = currentTimestamp < inclusionTimestamp ? inclusionTimestamp : currentTimestamp;

        uint256 collateralAmount = output.amount * claimedOrder.multiplier;
        collateralAmount = collateralAmount * CHALLENGER_COLLATERAL_FACTOR;
        SafeTransferLib.safeTransferFrom(COLLATERAL_TOKEN, msg.sender, address(this), collateralAmount);

        emit OutputDisputed(orderId, outputId);
    }

    /**
     * @notice Optimistically verify an order if the order has not been disputed.
     * @param orderId Order Identifier
     * @param output Output description of the order to dispute.
     */
    function optimisticallyVerify(bytes32 orderId, MandateOutput calldata output) external {
        bytes32 outputId = _outputIdentifier(output);

        ClaimedOrder storage claimedOrder = _claimedOrder[orderId][outputId];
        bytes32 solver = claimedOrder.solver;
        if (solver == bytes32(0)) revert NotClaimed();
        if (claimedOrder.claimTimestamp + DISPUTE_PERIOD >= block.timestamp) revert TooEarly();
        if (claimedOrder.disputer != address(0)) revert Disputed();

        bytes32 outputHash =
            keccak256(MandateOutputEncodingLib.encodeFillDescription(solver, orderId, uint32(block.timestamp), output));
        _attestations[block.chainid][address(this).toIdentifier()][address(this).toIdentifier()][outputHash] = true;
        emit OutputFilled(orderId, solver, uint32(block.timestamp), output, output.amount);

        address sponsor = claimedOrder.sponsor;
        uint256 multiplier = claimedOrder.multiplier;

        delete claimedOrder.solver;
        delete claimedOrder.multiplier;
        delete claimedOrder.claimTimestamp;
        delete claimedOrder.sponsor;
        delete claimedOrder.disputer;
        delete claimedOrder.disputeTimestamp;
        // The above lines acts as a local re-entry guard. External calls are now allowed.

        uint256 collateralAmount = output.amount * multiplier;
        SafeTransferLib.safeTransfer(COLLATERAL_TOKEN, sponsor, collateralAmount);

        emit OutputOptimisticallyVerified(orderId, outputId);
    }

    /**
     * @notice Finalise a dispute if the order hasn't been proven.
     * @param orderId Order Identifier
     * @param output Output description of the order to dispute.
     */
    function finaliseDispute(bytes32 orderId, MandateOutput calldata output) external {
        bytes32 outputId = _outputIdentifier(output);

        ClaimedOrder storage claimedOrder = _claimedOrder[orderId][outputId];
        address disputer = claimedOrder.disputer;
        uint256 multiplier = claimedOrder.multiplier;
        if (disputer == address(0)) revert NotDisputed();

        uint256 numConfirmations = _getNumConfirmations(output.token);
        uint256 proofPeriod = _getProofPeriod(numConfirmations);
        uint256 disputeTimestamp = claimedOrder.disputeTimestamp;

        if (disputeTimestamp + proofPeriod >= block.timestamp) revert TooEarly();

        delete claimedOrder.solver;
        delete claimedOrder.multiplier;
        delete claimedOrder.claimTimestamp;
        delete claimedOrder.sponsor;
        delete claimedOrder.disputer;
        delete claimedOrder.disputeTimestamp;
        // The above lines acts as a local re-entry guard. External calls are now allowed.

        uint256 collateralAmount = output.amount * multiplier;
        uint256 disputeCost = collateralAmount - collateralAmount / DISPUTED_ORDER_FEE_FRACTION;
        collateralAmount = collateralAmount * (CHALLENGER_COLLATERAL_FACTOR + 1);
        SafeTransferLib.safeTransfer(COLLATERAL_TOKEN, disputer, collateralAmount - disputeCost);
        if (0 < disputeCost) {
            SafeTransferLib.safeTransfer(COLLATERAL_TOKEN, DISPUTED_ORDER_FEE_DESTINATION, disputeCost);
        }

        emit OutputDisputeFinalised(orderId, outputId);
    }
}<|MERGE_RESOLUTION|>--- conflicted
+++ resolved
@@ -410,11 +410,7 @@
             keccak256(MandateOutputEncodingLib.encodeFillDescription(solver, orderId, timestamp, output));
         _attestations[block.chainid][address(this).toIdentifier()][address(this).toIdentifier()][outputHash] = true;
 
-<<<<<<< HEAD
-        emit OutputFilled(orderId, solver, timestamp, output);
-=======
         emit OutputFilled(orderId, solver, uint32(timestamp), output, output.amount);
->>>>>>> 2fbc8ac3
         emit OutputVerified(inclusionProof.txId);
     }
 
