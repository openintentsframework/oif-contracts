--- conflicted
+++ resolved
@@ -403,14 +403,8 @@
         bytes32 solver = _resolveClaimed(timestamp, orderId, output);
 
         bytes32 outputHash =
-<<<<<<< HEAD
             keccak256(MandateOutputEncodingLib.encodeFillDescription(solver, orderId, timestamp, output));
-        _attestations[block.chainid][bytes32(uint256(uint160(address(this))))][bytes32(uint256(uint160(address(this))))][outputHash]
-        = true;
-=======
-            keccak256(MandateOutputEncodingLib.encodeFillDescription(solver, orderId, uint32(timestamp), output));
         _attestations[block.chainid][address(this).toIdentifier()][address(this).toIdentifier()][outputHash] = true;
->>>>>>> bb970bdc
 
         emit OutputFilled(orderId, solver, timestamp, output);
         emit OutputVerified(inclusionProof.txId);
