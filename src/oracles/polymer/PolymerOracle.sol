--- conflicted
+++ resolved
@@ -15,11 +15,9 @@
  * Polymer uses the fill event to reconstruct the payload for verification instead of sending messages cross-chain.
  */
 contract PolymerOracle is BaseOracle {
-<<<<<<< HEAD
+    using LibAddress for address;
+    
     error WrongEventSignature();
-=======
-    using LibAddress for address;
->>>>>>> ad607675
 
     ICrossL2Prover CROSS_L2_PROVER;
 
