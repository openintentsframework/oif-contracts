--- conflicted
+++ resolved
@@ -1,12 +1,8 @@
 // SPDX-License-Identifier: MIT
 pragma solidity ^0.8.26;
 
-<<<<<<< HEAD
+import { LibAddress } from "../../libs/LibAddress.sol";
 import { Bytes } from "openzeppelin/utils/Bytes.sol";
-=======
-import { LibAddress } from "../../libs/LibAddress.sol";
-import { LibBytes } from "solady/utils/LibBytes.sol";
->>>>>>> 12906e87
 
 import { MandateOutput, MandateOutputEncodingLib } from "../../libs/MandateOutputEncodingLib.sol";
 
@@ -55,7 +51,7 @@
 
         // While it is unlikely that an event will be emitted matching the data pattern we have, validate the event
         // signature.
-        bytes32 eventSignature = bytes32(LibBytes.slice(topics, 0, 32));
+        bytes32 eventSignature = bytes32(Bytes.slice(topics, 0, 32));
         if (eventSignature != BaseOutputSettler.OutputFilled.selector) revert WrongEventSignature();
 
         // OrderId is topic[1] which is 32 to 64 bytes.
