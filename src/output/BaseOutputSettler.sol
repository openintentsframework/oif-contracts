// SPDX-License-Identifier: MIT
pragma solidity ^0.8.26;

import { SafeTransferLib } from "solady/utils/SafeTransferLib.sol";

import { IOIFCallback } from "../interfaces/IOIFCallback.sol";
import { IPayloadCreator } from "../interfaces/IPayloadCreator.sol";

import { LibAddress } from "../libs/LibAddress.sol";
import { MandateOutput, MandateOutputEncodingLib } from "../libs/MandateOutputEncodingLib.sol";
import { OutputVerificationLib } from "../libs/OutputVerificationLib.sol";

import { BaseOracle } from "../oracles/BaseOracle.sol";

/**
 * @notice Base Output Settler implementing logic for settling outputs.
 * Does not support native coins.
 * This base output settler implements logic to work as both a PayloadCreator (for oracles) and as an oracle itself.
 */
abstract contract BaseOutputSettler is IPayloadCreator, BaseOracle {
    using LibAddress for address;

    error FillDeadline();
    error AlreadyFilled();
    error NotFilled();
    error InvalidAttestation(bytes32 storedFillRecordHash, bytes32 givenFillRecordHash);
    error ZeroValue();
    error PayloadTooSmall();

    /**
     * @notice Sets outputs as filled by their solver identifier, such that outputs won't be filled twice.
     */
    mapping(bytes32 orderId => mapping(bytes32 outputHash => bytes32 payloadHash)) internal _fillRecords;

    /**
     * @notice Output has been filled.
     */
    event OutputFilled(
        bytes32 indexed orderId, bytes32 solver, uint32 timestamp, MandateOutput output, uint256 finalAmount
    );

    function _getFillRecordHash(bytes32 solver, uint32 timestamp) internal pure returns (bytes32 fillRecordHash) {
        fillRecordHash = keccak256(abi.encodePacked(solver, timestamp));
    }

    /**
     * @dev Output Settlers are expected to implement pre-fill logic through this interface. It will be through external
     * fill interfaces exposed by the base logic.
     * Is expected to call _fill(bytes32,MandateOutput,uint256,bytes32)
     * @param orderId Input chain order identifier. Is used as is, not checked for validity.
     * @param output The given output to fill. Is expected to belong to a greater order identified by orderId
     * @param proposedSolver Solver identifier to be sent to input chain.
     * @return actualSolver Solver that filled the order. Tokens are only collected if equal to proposedSolver.
     */
    function _fill(
        bytes32 orderId,
        MandateOutput calldata output,
        bytes32 proposedSolver
    ) internal virtual returns (bytes32);

    /**
     * @notice Performs basic validation and fills output is unfilled.
     * If an order has already been filled given the output & fillDeadline, then this function does not "re"fill the
     * order but returns early.
     * @dev This fill function links the fill to the outcome of the external call. If the external call cannot execute,
     * the output is not fillable.
     * Does not automatically submit the order (send the proof).
     *                          !Do not make orders with repeated outputs!.
     * The implementation strategy (verify then fill) means that an order with repeat outputs
     * (say 1 Ether to Alice & 1 Ether to Alice) can be filled by sending 1 Ether to Alice ONCE.
     * @param orderId Input chain order identifier. Is used as is, not checked for validity.
     * @param output Given output to fill. Is expected to belong to a greater order identified by orderId
     * @param outputAmount Amount to fill after order evaluation. Will be instead of output.amount.
     * @param proposedSolver Solver identifier to be sent to input chain.
     * @return existingFillRecordHash Hash of the fill record if it was already set.
     */
    function _fill(
        bytes32 orderId,
        MandateOutput calldata output,
        uint256 outputAmount,
        bytes32 proposedSolver
    ) internal virtual returns (bytes32 existingFillRecordHash) {
        if (proposedSolver == bytes32(0)) revert ZeroValue();
        OutputVerificationLib._isThisChain(output.chainId);
        OutputVerificationLib._isThisOutputSettler(output.settler);

        bytes32 outputHash = MandateOutputEncodingLib.getMandateOutputHash(output);
        existingFillRecordHash = _fillRecords[orderId][outputHash];
        if (existingFillRecordHash != bytes32(0)) return existingFillRecordHash; // Early return if already solved.
        // The above and below lines act as a local re-entry check.
<<<<<<< HEAD
        uint32 fillTimestamp = uint32(block.timestamp);
        _fillRecords[orderId][outputHash] = _getFillRecordHash(proposedSolver, fillTimestamp);
=======
        filledOutputs[orderId][outputHash] = proposedSolver;

        // Set the output attestation as true. This allows the output settler to act as an oracle. Note that the payload
        // contains the current timestamp. This timestamp needs to be collected from the event (or tx) to be able to
        // reproduce the payload(hash)
        bytes32 dataHash = keccak256(
            MandateOutputEncodingLib.encodeFillDescription(proposedSolver, orderId, uint32(block.timestamp), output)
        );
        _attestations[block.chainid][address(this).toIdentifier()][address(this).toIdentifier()][dataHash] = true;
>>>>>>> 45fba9b6

        // Storage has been set. Fill the output.
        address recipient = address(uint160(uint256(output.recipient)));
        SafeTransferLib.safeTransferFrom(address(uint160(uint256(output.token))), msg.sender, recipient, outputAmount);
        if (output.call.length > 0) IOIFCallback(recipient).outputFilled(output.token, outputAmount, output.call);

<<<<<<< HEAD
        emit OutputFilled(orderId, proposedSolver, fillTimestamp, output);
=======
        emit OutputFilled(orderId, proposedSolver, uint32(block.timestamp), output, outputAmount);
        return proposedSolver;
>>>>>>> 45fba9b6
    }

    // --- External Solver Interface --- //

    /**
     * @dev External fill interface for filling a single order.
     * @param fillDeadline If the transaction is executed after this timestamp, the call will fail.
     * @param orderId Input chain order identifier. Is used as is, not checked for validity.
     * @param output Given output to fill. Is expected to belong to a greater order identified by orderId.
     * @param proposedSolver Solver identifier to be sent to input chain.
     * @return bytes32 Solver that filled the order. Tokens are only collected if equal to proposedSolver.
     */
    function fill(
        uint32 fillDeadline,
        bytes32 orderId,
        MandateOutput calldata output,
        bytes32 proposedSolver
    ) external virtual returns (bytes32) {
        if (fillDeadline < block.timestamp) revert FillDeadline();
        return _fill(orderId, output, proposedSolver);
    }

    // -- Batch Solving -- //

    /**
     * @dev This function aids to simplify solver selection from outputs fills.
     * The first output of an order will determine which solver "wins" the order.
     * This function fills the first output by proposedSolver. Otherwise reverts.
     * Then it attempts to fill the remaining outputs. If they have already been filled, it skips.
     * If any of the outputs fails to fill (because of tokens OR external call) the entire fill reverts.
     *
     * This function does not validate any part of the order but ensures multiple output orders
     * can be filled in a safer manner.
     *
     * @param fillDeadline If the transaction is executed after this timestamp, the call will fail.
     * @param orderId Input chain order identifier. Is used as is, not checked for validity.
     * @param outputs Given outputs to fill. Ensure that the **first** order output is the first output for this call.
     * @param proposedSolver Solver to be sent to origin chain. If the first output has a different solver, reverts.
     */
    function fillOrderOutputs(
        uint32 fillDeadline,
        bytes32 orderId,
        MandateOutput[] calldata outputs,
        bytes32 proposedSolver
    ) external {
        if (fillDeadline < block.timestamp) revert FillDeadline();

        bytes32 fillRecordHash = _fill(orderId, outputs[0], proposedSolver);
        if (fillRecordHash != bytes32(0)) revert AlreadyFilled();

        uint256 numOutputs = outputs.length;
        for (uint256 i = 1; i < numOutputs; ++i) {
            _fill(orderId, outputs[i], proposedSolver);
        }
    }

    // --- External Calls --- //

    /**
     * @notice Allows estimating the gas used for an external call.
     * @dev To call, set msg.sender to address(0). This call can never be executed on-chain. It should also be noted
     * that application can cheat and implement special logic for tx.origin == 0.
     * @param trueAmount Amount computed for the order.
     * @param output Order output to simulate the call for.
     */
    function call(uint256 trueAmount, MandateOutput calldata output) external {
        // Disallow calling on-chain.
        require(msg.sender == address(0));

        IOIFCallback(address(uint160(uint256(output.recipient)))).outputFilled(output.token, trueAmount, output.call);
    }

    // --- IPayloadCreator --- //

    /**
     * @notice Helper function to check whether a payload is valid.
     * @dev Works by checking if the entirety of the payload has been recorded as valid. Every byte of the payload is
     * checked to ensure the payload has been filled.
     * @param payload keccak256 hash of the relevant payload.
     * @return bool Whether or not the payload has been recorded as filled.
     */
    function _isPayloadValid(
        bytes calldata payload
    ) internal view virtual returns (bool) {
<<<<<<< HEAD
        // Check if the payload is large enough for it to be a fill description.
        if (payload.length < 168) revert PayloadTooSmall();
        bytes32 outputHash = MandateOutputEncodingLib.getMandateOutputHashFromCommonPayload(
            bytes32(uint256(uint160(msg.sender))), // Oracle
            bytes32(uint256(uint160(address(this)))), // Settler
            block.chainid,
            payload[68:]
        );
        bytes32 payloadOrderId = MandateOutputEncodingLib.loadOrderIdFromFillDescription(payload);
        bytes32 fillRecord = _fillRecords[payloadOrderId][outputHash];

        // Get the expected record based on the fillDescription (payload).
        bytes32 payloadSolver = MandateOutputEncodingLib.loadSolverFromFillDescription(payload);
        uint32 payloadTimestamp = MandateOutputEncodingLib.loadTimestampFromFillDescription(payload);
        bytes32 expectedFillRecord = _getFillRecordHash(payloadSolver, payloadTimestamp);

        return fillRecord == expectedFillRecord;
=======
        return _attestations[block.chainid][address(this).toIdentifier()][address(this).toIdentifier()][payloadHash];
>>>>>>> 45fba9b6
    }

    /**
     * @notice Returns whether a set of payloads have been approved by this contract.
     */
    function arePayloadsValid(
<<<<<<< HEAD
        bytes[] calldata payloads
    ) external view returns (bool) {
        uint256 numPayloads = payloads.length;
        bool accumulator = true;
        for (uint256 i; i < numPayloads; ++i) {
            accumulator = accumulator && _isPayloadValid(payloads[i]);
=======
        bytes32[] calldata payloadHashes
    ) external view returns (bool accumulator) {
        accumulator = true;
        uint256 numPayloads = payloadHashes.length;
        for (uint256 i; i < numPayloads; ++i) {
            bool payloadValid = _isPayloadValid(payloadHashes[i]);
            assembly ("memory-safe") {
                accumulator := and(accumulator, payloadValid)
            }
>>>>>>> 45fba9b6
        }
    }

    // --- Oracle Interfaces --- //

    function setAttestation(
        bytes32 orderId,
        bytes32 solver,
        uint32 timestamp,
        MandateOutput calldata output
    ) external {
        bytes32 outputHash = MandateOutputEncodingLib.getMandateOutputHash(output);
        bytes32 existingFillRecordHash = _fillRecords[orderId][outputHash];
        bytes32 givenFillRecordHash = _getFillRecordHash(solver, timestamp);
        if (existingFillRecordHash != givenFillRecordHash) {
            revert InvalidAttestation(existingFillRecordHash, givenFillRecordHash);
        }

        bytes32 dataHash = keccak256(MandateOutputEncodingLib.encodeFillDescription(solver, orderId, timestamp, output));

        // Check that we set the mapping correctly.
        bytes32 application = output.settler;
        OutputVerificationLib._isThisOutputSettler(application);
        bytes32 oracle = output.oracle;
        OutputVerificationLib._isThisOutputOracle(oracle);
        uint256 chainId = output.chainId;
        OutputVerificationLib._isThisChain(chainId);
        _attestations[chainId][application][oracle][dataHash] = true;
    }
}<|MERGE_RESOLUTION|>--- conflicted
+++ resolved
@@ -88,32 +88,15 @@
         existingFillRecordHash = _fillRecords[orderId][outputHash];
         if (existingFillRecordHash != bytes32(0)) return existingFillRecordHash; // Early return if already solved.
         // The above and below lines act as a local re-entry check.
-<<<<<<< HEAD
         uint32 fillTimestamp = uint32(block.timestamp);
         _fillRecords[orderId][outputHash] = _getFillRecordHash(proposedSolver, fillTimestamp);
-=======
-        filledOutputs[orderId][outputHash] = proposedSolver;
-
-        // Set the output attestation as true. This allows the output settler to act as an oracle. Note that the payload
-        // contains the current timestamp. This timestamp needs to be collected from the event (or tx) to be able to
-        // reproduce the payload(hash)
-        bytes32 dataHash = keccak256(
-            MandateOutputEncodingLib.encodeFillDescription(proposedSolver, orderId, uint32(block.timestamp), output)
-        );
-        _attestations[block.chainid][address(this).toIdentifier()][address(this).toIdentifier()][dataHash] = true;
->>>>>>> 45fba9b6
 
         // Storage has been set. Fill the output.
         address recipient = address(uint160(uint256(output.recipient)));
         SafeTransferLib.safeTransferFrom(address(uint160(uint256(output.token))), msg.sender, recipient, outputAmount);
         if (output.call.length > 0) IOIFCallback(recipient).outputFilled(output.token, outputAmount, output.call);
 
-<<<<<<< HEAD
-        emit OutputFilled(orderId, proposedSolver, fillTimestamp, output);
-=======
-        emit OutputFilled(orderId, proposedSolver, uint32(block.timestamp), output, outputAmount);
-        return proposedSolver;
->>>>>>> 45fba9b6
+        emit OutputFilled(orderId, proposedSolver, fillTimestamp, output, outputAmount);
     }
 
     // --- External Solver Interface --- //
@@ -198,7 +181,6 @@
     function _isPayloadValid(
         bytes calldata payload
     ) internal view virtual returns (bool) {
-<<<<<<< HEAD
         // Check if the payload is large enough for it to be a fill description.
         if (payload.length < 168) revert PayloadTooSmall();
         bytes32 outputHash = MandateOutputEncodingLib.getMandateOutputHashFromCommonPayload(
@@ -216,33 +198,21 @@
         bytes32 expectedFillRecord = _getFillRecordHash(payloadSolver, payloadTimestamp);
 
         return fillRecord == expectedFillRecord;
-=======
-        return _attestations[block.chainid][address(this).toIdentifier()][address(this).toIdentifier()][payloadHash];
->>>>>>> 45fba9b6
     }
 
     /**
      * @notice Returns whether a set of payloads have been approved by this contract.
      */
     function arePayloadsValid(
-<<<<<<< HEAD
         bytes[] calldata payloads
-    ) external view returns (bool) {
+    ) external view returns (bool accumulator) {
         uint256 numPayloads = payloads.length;
-        bool accumulator = true;
-        for (uint256 i; i < numPayloads; ++i) {
-            accumulator = accumulator && _isPayloadValid(payloads[i]);
-=======
-        bytes32[] calldata payloadHashes
-    ) external view returns (bool accumulator) {
         accumulator = true;
-        uint256 numPayloads = payloadHashes.length;
         for (uint256 i; i < numPayloads; ++i) {
             bool payloadValid = _isPayloadValid(payloadHashes[i]);
             assembly ("memory-safe") {
                 accumulator := and(accumulator, payloadValid)
             }
->>>>>>> 45fba9b6
         }
     }
 
