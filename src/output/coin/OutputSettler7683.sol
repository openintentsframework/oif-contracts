// SPDX-License-Identifier: MIT
pragma solidity ^0.8.26;

import { SafeTransferLib } from "solady/utils/SafeTransferLib.sol";

import { IDestinationSettler } from "../../interfaces/IERC7683.sol";
import { IOIFCallback } from "../../interfaces/IOIFCallback.sol";

import { LibAddress } from "../../libs/LibAddress.sol";
import { MandateOutput, MandateOutputEncodingLib } from "../../libs/MandateOutputEncodingLib.sol";
import { OutputVerificationLib } from "../../libs/OutputVerificationLib.sol";

import { BaseOutputSettler } from "../BaseOutputSettler.sol";

/**
 * @dev Solvers use Oracles to pay outputs. This allows us to record the payment.
 * Tokens never touch this contract but goes directly from solver to user.
 * This output settler contract only supports limit orders.
 */
contract OutputInputSettler7683 is BaseOutputSettler, IDestinationSettler {
    using LibAddress for address;

    error NotImplemented();

    function _fill(
        bytes32 orderId,
        MandateOutput calldata output,
        bytes32 proposedSolver
    ) internal override returns (bytes32 recordedSolver) {
        uint256 amount = _getAmountMemory(output);
        recordedSolver = _fillMemory(orderId, output, amount, proposedSolver);
        if (recordedSolver != proposedSolver) revert AlreadyFilled();
    }

    function fill(bytes32 orderId, bytes calldata originData, bytes calldata fillerData) external {
        bytes32 proposedSolver;
        assembly ("memory-safe") {
            proposedSolver := calldataload(fillerData.offset)
        }

        MandateOutput memory output = abi.decode(originData, (MandateOutput));

        uint256 amount = _getAmountMemory(output);
        bytes32 existingFillRecordHash = _fillMemory(orderId, output, amount, proposedSolver);
        if (existingFillRecordHash != bytes32(0)) revert AlreadyFilled();
    }

    function _getAmountMemory(
        MandateOutput memory output
    ) internal pure returns (uint256 amount) {
        uint256 fulfillmentLength = output.context.length;
        if (fulfillmentLength == 0) return output.amount;
        bytes1 orderType = bytes1(output.context);
        if (orderType == 0x00 && fulfillmentLength == 1) return output.amount;
        revert NotImplemented();
    }

    function _fillMemory(
        bytes32 orderId,
        MandateOutput memory output,
        uint256 outputAmount,
        bytes32 proposedSolver
    ) internal virtual returns (bytes32 existingFillRecordHash) {
        if (proposedSolver == bytes32(0)) revert ZeroValue();
<<<<<<< HEAD
=======
        // Validate order context. This lets us ensure that this output settler is the correct output settler for the
        // output.
>>>>>>> 45fba9b6
        OutputVerificationLib._isThisChain(output.chainId);
        OutputVerificationLib._isThisOutputSettler(output.settler);

        bytes32 outputHash = MandateOutputEncodingLib.getMandateOutputHashMemory(output);
        existingFillRecordHash = _fillRecords[orderId][outputHash];
        if (existingFillRecordHash != bytes32(0)) return existingFillRecordHash; // Early return if already solved.
        // The above and below lines act as a local re-entry check.
        uint32 fillTimestamp = uint32(block.timestamp);
        _fillRecords[orderId][outputHash] = _getFillRecordHash(proposedSolver, fillTimestamp);

<<<<<<< HEAD
        // Storage has been set. Fill the output.
        address recipient = address(uint160(uint256(output.recipient)));
        SafeTransferLib.safeTransferFrom(address(uint160(uint256(output.token))), msg.sender, recipient, outputAmount);
        if (output.call.length > 0) IOIFCallback(recipient).outputFilled(output.token, outputAmount, output.call);
=======
        // Get the proof state of the fulfillment.
        bytes32 existingSolver = filledOutputs[orderId][outputHash];

        // Early return if we have already seen proof.
        if (existingSolver != bytes32(0)) return existingSolver;

        // The fill status is set before the transfer.
        // This allows the above code-chunk to act as a local re-entry check.
        filledOutputs[orderId][outputHash] = proposedSolver;

        // Set the associated attestation as true. This allows the output settler to act as an oracle and check whether
        // payload hashes have been filled. Note that within the payload we set the current timestamp. This timestamp
        // needs to be collected from the event (or tx) to be able to reproduce the payload(hash)
        bytes32 dataHash = keccak256(
            MandateOutputEncodingLib.encodeFillDescriptionMemory(
                proposedSolver, orderId, uint32(block.timestamp), output
            )
        );
        _attestations[block.chainid][address(this).toIdentifier()][address(this).toIdentifier()][dataHash] = true;

        // Load order description.
        address recipient = address(uint160(uint256(output.recipient)));
        address token = address(uint160(uint256(output.token)));

        // Collect tokens from the user. If this fails, then the call reverts and
        // the proof is not set to true.
        SafeTransferLib.safeTransferFrom(token, msg.sender, recipient, outputAmount);

        // If there is an external call associated with the fill, execute it.
        bytes memory call = output.call;
        if (call.length > 0) IOIFCallback(recipient).outputFilled(output.token, outputAmount, call);

        emit OutputFilled(orderId, proposedSolver, uint32(block.timestamp), output, outputAmount);
>>>>>>> 45fba9b6

        emit OutputFilled(orderId, proposedSolver, fillTimestamp, output);
    }
}<|MERGE_RESOLUTION|>--- conflicted
+++ resolved
@@ -62,11 +62,6 @@
         bytes32 proposedSolver
     ) internal virtual returns (bytes32 existingFillRecordHash) {
         if (proposedSolver == bytes32(0)) revert ZeroValue();
-<<<<<<< HEAD
-=======
-        // Validate order context. This lets us ensure that this output settler is the correct output settler for the
-        // output.
->>>>>>> 45fba9b6
         OutputVerificationLib._isThisChain(output.chainId);
         OutputVerificationLib._isThisOutputSettler(output.settler);
 
@@ -77,47 +72,11 @@
         uint32 fillTimestamp = uint32(block.timestamp);
         _fillRecords[orderId][outputHash] = _getFillRecordHash(proposedSolver, fillTimestamp);
 
-<<<<<<< HEAD
         // Storage has been set. Fill the output.
         address recipient = address(uint160(uint256(output.recipient)));
         SafeTransferLib.safeTransferFrom(address(uint160(uint256(output.token))), msg.sender, recipient, outputAmount);
         if (output.call.length > 0) IOIFCallback(recipient).outputFilled(output.token, outputAmount, output.call);
-=======
-        // Get the proof state of the fulfillment.
-        bytes32 existingSolver = filledOutputs[orderId][outputHash];
 
-        // Early return if we have already seen proof.
-        if (existingSolver != bytes32(0)) return existingSolver;
-
-        // The fill status is set before the transfer.
-        // This allows the above code-chunk to act as a local re-entry check.
-        filledOutputs[orderId][outputHash] = proposedSolver;
-
-        // Set the associated attestation as true. This allows the output settler to act as an oracle and check whether
-        // payload hashes have been filled. Note that within the payload we set the current timestamp. This timestamp
-        // needs to be collected from the event (or tx) to be able to reproduce the payload(hash)
-        bytes32 dataHash = keccak256(
-            MandateOutputEncodingLib.encodeFillDescriptionMemory(
-                proposedSolver, orderId, uint32(block.timestamp), output
-            )
-        );
-        _attestations[block.chainid][address(this).toIdentifier()][address(this).toIdentifier()][dataHash] = true;
-
-        // Load order description.
-        address recipient = address(uint160(uint256(output.recipient)));
-        address token = address(uint160(uint256(output.token)));
-
-        // Collect tokens from the user. If this fails, then the call reverts and
-        // the proof is not set to true.
-        SafeTransferLib.safeTransferFrom(token, msg.sender, recipient, outputAmount);
-
-        // If there is an external call associated with the fill, execute it.
-        bytes memory call = output.call;
-        if (call.length > 0) IOIFCallback(recipient).outputFilled(output.token, outputAmount, call);
-
-        emit OutputFilled(orderId, proposedSolver, uint32(block.timestamp), output, outputAmount);
->>>>>>> 45fba9b6
-
-        emit OutputFilled(orderId, proposedSolver, fillTimestamp, output);
+        emit OutputFilled(orderId, proposedSolver, fillTimestamp, output, outputAmount);
     }
 }