--- conflicted
+++ resolved
@@ -45,8 +45,6 @@
     // --- Order Purchase Helpers --- //
 
     /**
-<<<<<<< HEAD
-=======
      * @notice Enforces that the caller is the order owner.
      * @dev Only reads the rightmost 20 bytes to verify the owner/purchaser. This allows implementations to use the
      * leftmost 12 bytes to encode further withdrawal logic.
@@ -60,7 +58,6 @@
     }
 
     /**
->>>>>>> 072c4edf
      * @notice Helper function to get the owner of order incase it may have been bought. In case an order has been
      * bought, and bought in time, the owner will be set to the purchaser. Otherwise it will be set to the solver.
      * @param orderId A unique identifier for an order.
