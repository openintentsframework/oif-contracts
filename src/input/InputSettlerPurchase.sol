--- conflicted
+++ resolved
@@ -75,13 +75,10 @@
      * @dev The purchaser is invalid.
      */
     error InvalidPurchaser();
-<<<<<<< HEAD
-=======
     /**
      * @dev The caller is not the order owner.
      */
     error NotOrderOwner();
->>>>>>> 2078e928
 
     /**
      * @notice Emitted when an order is purchased.
