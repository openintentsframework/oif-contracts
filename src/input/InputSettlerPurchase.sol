--- conflicted
+++ resolved
@@ -140,13 +140,8 @@
                 uint256 allocatedAmount = input[1];
                 uint256 amountAfterDiscount = (allocatedAmount * (DISCOUNT_DENOM - discount)) / DISCOUNT_DENOM;
                 // Throws if discount > DISCOUNT_DENOM => DISCOUNT_DENOM - discount < 0;
-<<<<<<< HEAD
-                SafeTransferLib.safeTransferFrom(
-                    tokenId.fromIdentifier(), msg.sender, newDestination, amountAfterDiscount
-=======
                 SafeERC20.safeTransferFrom(
-                    IERC20(EfficiencyLib.asSanitizedAddress(tokenId)), msg.sender, newDestination, amountAfterDiscount
->>>>>>> a6a679bb
+                    IERC20(tokenId.fromIdentifier()), msg.sender, newDestination, amountAfterDiscount
                 );
             }
             // Emit the event now because of stack issues.
