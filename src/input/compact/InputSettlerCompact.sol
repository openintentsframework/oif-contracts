--- conflicted
+++ resolved
@@ -146,13 +146,8 @@
         _validateInputChain(order.originChainId);
 
         bytes32 orderId = _orderIdentifier(order);
-<<<<<<< HEAD
-        bytes32 orderOwner = _purchaseGetOrderOwner(orderId, solvers[0], timestamps);
+        bytes32 orderOwner = _purchaseGetOrderOwner(orderId, solveParams);
         _validateIsCaller(orderOwner);
-=======
-        bytes32 orderOwner = _purchaseGetOrderOwner(orderId, solveParams);
-        _orderOwnerIsCaller(orderOwner);
->>>>>>> 2078e928
 
         _validateFills(order.fillDeadline, order.inputOracle, order.outputs, orderId, solveParams);
 
