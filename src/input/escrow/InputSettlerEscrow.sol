--- conflicted
+++ resolved
@@ -113,6 +113,9 @@
         // Collect input tokens.
         _open(order);
 
+        // Validate that there has been no reentrancy.
+        if (orderStatus[orderId] != OrderStatus.Deposited) revert ReentrancyDetected();
+
         emit Open(orderId, order);
     }
 
@@ -132,47 +135,27 @@
             uint256 amount = input[1];
             SafeTransferLib.safeTransferFrom(token, msg.sender, address(this), amount);
         }
-<<<<<<< HEAD
-
-        // Validate that there has been no reentrancy.
-        if (orderStatus[orderId] != OrderStatus.Deposited) revert ReentrancyDetected();
-
-        emit Open(orderId, order);
-    }
-
-    /**
-     * @notice Opens an intent for `order.user`. `order.input` tokens are collected from `order.user` through either
+    }
+
+    /**
+     * @notice Opens an intent for `order.user`. `order.input` tokens are collected from `sponsor` through either
      * permit2 or ERC3009.
      * @dev This function may make multiple sub-call calls either directly from this contract or from deeper inside the
      * call tree. To protect against reentry, the function uses the `orderStatus`. Local reentry (calling twice) is
      * protected through a checks-effect pattern while global reentry is enforced by not allowing existing the function
      * with `orderStatus` not set to `Deposited`
-     * @param order StandardOrder representing the intent.
-     * @param signature Allowance signature from user with a signature type then encoded as:
+     * @param order  bytes representing an encoded StandadrdOrder.
+     * @param sponsor Address to collect tokens from.
+     * @param signature Allowance signature from user with a signature type encoded as:
      * - SIGNATURE_TYPE_PERMIT2:  b1:0x00 | bytes:signature
      * - SIGNATURE_TYPE_3009:     b1:0x01 | bytes:signature OR abi.encode(bytes[]:signatures)
-=======
-    }
-
-    /**
-     * @notice Opens an intent for `order.user`. `order.input` tokens are collected from `sponsor` through permit2.
-     * @param order  bytes representing an encoded StandadrdOrder.
-     * @param sponsor Address to collect tokens from.
-     * @param signature Permit2 signature from `order.user` authorizing collection of `order.input`.
->>>>>>> f0460cb0
      */
     function openFor(bytes calldata order, address sponsor, bytes calldata signature) external {
         // Validate the order structure.
-<<<<<<< HEAD
-        _validateInputChain(order.originChainId);
-        _validateTimestampHasNotPassed(order.fillDeadline);
-        _validateTimestampHasNotPassed(order.expires);
-=======
         _validateInputChain(order.originChainId());
         // _validateTimestampHasNotPassed(order.openDeadline);
         _validateTimestampHasNotPassed(order.fillDeadline());
         _validateTimestampHasNotPassed(order.expires());
->>>>>>> f0460cb0
 
         bytes32 orderId = order.orderIdentifier();
 
@@ -181,20 +164,14 @@
         // revert and it will unmark it. This acts as a reentry check.
         orderStatus[orderId] = OrderStatus.Deposited;
 
-<<<<<<< HEAD
-        // Check the first byte of the signature for signature type.
+        // Check the first byte of the signature for signature type then collect inputs.
         bytes1 signatureType = signature[0];
-        if (signatureType == SIGNATURE_TYPE_PERMIT2) _openForWithPermit2(order, signature[1:], address(this));
-        else if (signatureType == SIGNATURE_TYPE_3009) _openForWithAuthorization(order, signature[1:], orderId);
+        if (signatureType == SIGNATURE_TYPE_PERMIT2) _openForWithPermit2(order, sponsor, signature[1:], address(this));
+        else if (signatureType == SIGNATURE_TYPE_3009) _openForWithAuthorization(order, sponsor, signature[1:], orderId);
         else revert SignatureNotSupported(signatureType);
 
         // Validate that there has been no reentrancy.
         if (orderStatus[orderId] != OrderStatus.Deposited) revert ReentrancyDetected();
-=======
-        // Collect input tokens
-        if (msg.sender == sponsor && signature.length == 0) _open(order);
-        else _openFor(order, sponsor, signature, address(this));
->>>>>>> f0460cb0
 
         emit Open(orderId, order);
     }
@@ -202,19 +179,11 @@
     /**
      * @notice Helper function for using permit2 to collect assets represented by a StandardOrder.
      * @param order StandardOrder representing the intent.
-<<<<<<< HEAD
+     * @param signer Provider of the permit2 funds and signer of the intent.
      * @param signature permit2 signature with Permit2Witness representing `order` signed by `order.user`.
      * @param to recipient of the inputs tokens. In most cases, should be address(this).
      */
-    function _openForWithPermit2(StandardOrder calldata order, bytes calldata signature, address to) internal {
-=======
-     * @param signer Provider of the permit2 funds and signer of the intent.
-     * @param signature 712 signature of permit2 structure with Permit2Witness representing `order` signed by
-     * `order.user`.
-     * @param to recipient of the inputs tokens. In most cases, should be address(this).
-     */
-    function _openFor(bytes calldata order, address signer, bytes calldata signature, address to) internal {
->>>>>>> f0460cb0
+    function _openForWithPermit2(bytes calldata order, address signer, bytes calldata signature, address to) internal {
         ISignatureTransfer.TokenPermissions[] memory permitted;
         ISignatureTransfer.SignatureTransferDetails[] memory transferDetails;
 
@@ -265,31 +234,34 @@
      * @dev For the `receiveWithAuthorization` call, the nonce is set as the orderId to select the order associated with
      * the authorization.
      * @param order StandardOrder representing the intent.
+     * @param signer Provider of the ERC-3009 funds and signer of the intent.
      * @param _signature_ Either a single ERC-3009 signature or abi.encoded bytes[] of signatures. A single signature is
      * only allowed if the order has exactly 1 input.
      */
     function _openForWithAuthorization(
-        StandardOrder calldata order,
+        bytes calldata order,
+        address signer,
         bytes calldata _signature_,
         bytes32 orderId
     ) internal {
-        uint256 numInputs = order.inputs.length;
+        uint256[2][] calldata inputs = order.inputs();
+        uint256 numInputs = inputs.length;
         if (numInputs == 1) {
-            uint256[2] calldata input = order.inputs[0];
+            uint256[2] calldata input = inputs[0];
             // If there is only 1 input, try using the provided signature as is.
             bytes memory callData = abi.encodeWithSelector(
                 IERC3009.receiveWithAuthorization.selector,
-                order.user,
+                signer,
                 address(this),
                 input[1],
                 0,
-                order.fillDeadline,
+                order.fillDeadline(),
                 orderId,
                 _signature_
             );
             // The above calldata encoding is equivalent to:
             // IERC3009(EfficiencyLib.asSanitizedAddress(input[0])).receiveWithAuthorization({
-            //     from: order.user,
+            //     from: signer,
             //     to: address(this),
             //     value: input[1],
             //     validAfter: 0,
@@ -307,13 +279,13 @@
         if (numInputs != numSignatures) revert SignatureAndInputsNotEqual();
         for (uint256 i; i < numInputs; ++i) {
             bytes calldata signature = BytesLib.getBytesOfArray(_signature_, i);
-            uint256[2] calldata input = order.inputs[i];
+            uint256[2] calldata input = inputs[i];
             IERC3009(EfficiencyLib.asSanitizedAddress(input[0])).receiveWithAuthorization({
-                from: order.user,
+                from: signer,
                 to: address(this),
                 value: input[1],
                 validAfter: 0,
-                validBefore: order.fillDeadline,
+                validBefore: order.fillDeadline(),
                 nonce: orderId,
                 signature: signature
             });
