// SPDX-License-Identifier: MIT
pragma solidity ^0.8.26;

import { ISignatureTransfer } from "permit2/src/interfaces/ISignatureTransfer.sol";
import { SafeTransferLib } from "solady/utils/SafeTransferLib.sol";
import { EfficiencyLib } from "the-compact/src/lib/EfficiencyLib.sol";

import { IERC3009 } from "../../interfaces/IERC3009.sol";

import { IInputCallback } from "../../interfaces/IInputCallback.sol";
import { IInputOracle } from "../../interfaces/IInputOracle.sol";
import { IInputSettlerEscrow } from "../../interfaces/IInputSettlerEscrow.sol";

import { BytesLib } from "../../libs/BytesLib.sol";
import { IsContractLib } from "../../libs/IsContractLib.sol";
import { LibAddress } from "../../libs/LibAddress.sol";

import { MandateOutput } from "../types/MandateOutputType.sol";
import { OrderPurchase } from "../types/OrderPurchaseType.sol";
import { StandardOrder, StandardOrderType } from "../types/StandardOrderType.sol";

import { InputSettlerPurchase } from "../InputSettlerPurchase.sol";
import { Permit2WitnessType } from "./Permit2WitnessType.sol";

/**
 * @title OIF Input Settler supporting using an explicit escrow.
 * @notice This Catalyst Settler implementation contained an escrow to manage input assets. Intents are initiated by
 * depositing assets through either `::open` by msg.sender or `::openFor` by `order.user`. Since tokens are collected on
 * the `::open(For)` call, it is important to wait for the `::open(For)` call to be final before filling the intent.
 *
 * Using Permit2 to call `::openFor` with, `openDeadline` is identical to `order.fillDeadline`. Before calling
 * `::openFor` ensure there is sufficient time to fill.
 *
 * If an order has not been finalised / claimed before `order.expires`, anyone may call `::refund` to send
 * `order.inputs` to `order.user`. Note that if this is not done, an order finalised after `order.expires` still claims
 * `order.inputs` for the solver.
 */
contract InputSettlerEscrow is InputSettlerPurchase, IInputSettlerEscrow {
    using StandardOrderType for bytes;
    using StandardOrderType for StandardOrder;
    using LibAddress for bytes32;
    using LibAddress for uint256;

    error InvalidOrderStatus();
    error OrderIdMismatch(bytes32 provided, bytes32 computed);
    error SignatureAndInputsNotEqual();
    error ReentrancyDetected();
    error SignatureNotSupported(bytes1);

    event Open(bytes32 indexed orderId, bytes order);
    event Refunded(bytes32 indexed orderId);

    bytes1 internal constant SIGNATURE_TYPE_PERMIT2 = 0x00;
    bytes1 internal constant SIGNATURE_TYPE_3009 = 0x01;
    bytes1 internal constant SIGNATURE_TYPE_SELF = 0xff;

    enum OrderStatus {
        None,
        Deposited,
        Claimed,
        Refunded
    }

    mapping(bytes32 orderId => OrderStatus) public orderStatus;

    // Address of the Permit2 contract.
    ISignatureTransfer constant PERMIT2 = ISignatureTransfer(0x000000000022D473030F116dDEE9F6B43aC78BA3);

    function _domainNameAndVersion()
        internal
        pure
        virtual
        override
        returns (string memory name, string memory version)
    {
        name = "OIFEscrow";
        version = "1";
    }

    // --- Generic order identifier --- //

    function orderIdentifier(
        bytes calldata order
    ) external view returns (bytes32) {
        return order.orderIdentifier();
    }

    function orderIdentifier(
        StandardOrder calldata order
    ) external view returns (bytes32) {
        return order.orderIdentifier();
    }

    /**
     * @notice Opens an intent for `order.user`. `order.input` tokens are collected from msg.sender.
     * @param order bytes representing an encoded StandardOrder, encoded via abi.encode().
     */
    function open(
        bytes calldata order
    ) external {
        // Validate the order structure.
        _validateInputChain(order.originChainId());
        _validateTimestampHasNotPassed(order.fillDeadline());
        _validateTimestampHasNotPassed(order.expires());

        bytes32 orderId = order.orderIdentifier();

        if (orderStatus[orderId] != OrderStatus.None) revert InvalidOrderStatus();
        // Mark order as deposited. If we can't make the deposit, we will
        // revert and it will unmark it. This acts as a reentry check.
        orderStatus[orderId] = OrderStatus.Deposited;

        // Collect input tokens.
        _open(order);

        // Validate that there has been no reentrancy.
        if (orderStatus[orderId] != OrderStatus.Deposited) revert ReentrancyDetected();

        emit Open(orderId, order);
    }

    /**
     * @notice Collect input tokens directly from msg.sender.
     * @param order bytes representing an encoded StandardOrder, encoded via abi.encode().
     */
    function _open(
        bytes calldata order
    ) internal {
        // Collect input tokens.
        uint256[2][] calldata inputs = order.inputs();
        uint256 numInputs = inputs.length;
        for (uint256 i = 0; i < numInputs; ++i) {
            uint256[2] calldata input = inputs[i];
<<<<<<< HEAD
            address token = input[0].fromIdentifier();
=======
            // This contract does not use the upper 12 bits. We could clean them but follow the openFor structure for
            // simplicity.
            address token = input[0].validatedCleanAddress();
>>>>>>> 51ceca07
            uint256 amount = input[1];
            SafeTransferLib.safeTransferFrom(token, msg.sender, address(this), amount);
        }
    }

    /**
     * @notice Opens an intent for `order.user`. `order.input` tokens are collected from `sponsor` through transferFrom,
     * permit2 or ERC-3009.
     * @dev This function may make multiple sub-call calls either directly from this contract or from deeper inside the
     * call tree. To protect against reentry, the function uses the `orderStatus`. Local reentry (calling twice) is
     * protected through a checks-effect pattern while global reentry is enforced by not allowing existing the function
     * with `orderStatus` not set to `Deposited`
     * @param order bytes representing an encoded StandardOrder, encoded via abi.encode().
     * @param sponsor Address to collect tokens from.
     * @param signature Allowance signature from sponsor with a signature type encoded as:
     * - SIGNATURE_TYPE_PERMIT2:  b1:0x00 | bytes:signature
     * - SIGNATURE_TYPE_3009:     b1:0x01 | bytes:signature OR abi.encode(bytes[]:signatures)
     */
    function openFor(bytes calldata order, address sponsor, bytes calldata signature) external {
        // Validate the order structure.
        _validateInputChain(order.originChainId());
        _validateTimestampHasNotPassed(order.fillDeadline());
        _validateTimestampHasNotPassed(order.expires());

        bytes32 orderId = order.orderIdentifier();

        if (orderStatus[orderId] != OrderStatus.None) revert InvalidOrderStatus();
        // Mark order as deposited. If we can't make the deposit, we will
        // revert and it will unmark it. This acts as a reentry check.
        orderStatus[orderId] = OrderStatus.Deposited;

        // Check the first byte of the signature for signature type then collect inputs.
        bytes1 signatureType = signature.length > 0 ? signature[0] : SIGNATURE_TYPE_SELF;
        if (signatureType == SIGNATURE_TYPE_PERMIT2) {
            _openForWithPermit2(order, sponsor, signature[1:], address(this));
        } else if (signatureType == SIGNATURE_TYPE_3009) {
            _openForWithAuthorization(order.inputs(), order.fillDeadline(), sponsor, signature[1:], orderId);
        } else if (msg.sender == sponsor && signatureType == SIGNATURE_TYPE_SELF) {
            _open(order);
        } else {
            revert SignatureNotSupported(signatureType);
        }

        // Validate that there has been no reentrancy.
        if (orderStatus[orderId] != OrderStatus.Deposited) revert ReentrancyDetected();

        emit Open(orderId, order);
    }

    /**
     * @notice Helper function for using permit2 to collect assets represented by a StandardOrder.
     * @param order StandardOrder representing the intent.
     * @param signer Provider of the permit2 funds and signer of the intent.
     * @param signature permit2 signature with Permit2Witness representing `order` signed by `order.user`.
     * @param to recipient of the inputs tokens. In most cases, should be address(this).
     */
    function _openForWithPermit2(bytes calldata order, address signer, bytes calldata signature, address to) internal {
        ISignatureTransfer.TokenPermissions[] memory permitted;
        ISignatureTransfer.SignatureTransferDetails[] memory transferDetails;

        {
            uint256[2][] calldata orderInputs = order.inputs();
            // Load the number of inputs. We need them to set the array size & convert each
            // input struct into a transferDetails struct.
            uint256 numInputs = orderInputs.length;
            permitted = new ISignatureTransfer.TokenPermissions[](numInputs);
            transferDetails = new ISignatureTransfer.SignatureTransferDetails[](numInputs);
            // Iterate through each input.
            for (uint256 i; i < numInputs; ++i) {
                uint256[2] calldata orderInput = orderInputs[i];
                uint256 inputToken = orderInput[0];
                uint256 amount = orderInput[1];

                // Dirty bits will be pruned when compared against the permit2 signature, however, they are still
                // considered in the orderId. By intentionally setting dirty bits, the caller of open will be able to
                // open the order with unexpected orderIds. To ensure there is a 1:1 map of signed Permit2 message to
                // order, dirty bits are explicitly checked for.
                // => This ensures a signed order can only have exactly 1 orderId.
                address token = inputToken.validatedCleanAddress();

                // Check if input tokens are contracts.
                IsContractLib.validateContainsCode(token);
                // Set the allowance. This is the explicit max allowed amount approved by the user.
                permitted[i] = ISignatureTransfer.TokenPermissions({ token: token, amount: amount });
                // Set our requested transfer. This has to be less than or equal to the allowance
                transferDetails[i] = ISignatureTransfer.SignatureTransferDetails({ to: to, requestedAmount: amount });
            }
        }
        ISignatureTransfer.PermitBatchTransferFrom memory permitBatch = ISignatureTransfer.PermitBatchTransferFrom({
            permitted: permitted,
            nonce: order.nonce(),
            deadline: order.fillDeadline()
        });
        PERMIT2.permitWitnessTransferFrom(
            permitBatch,
            transferDetails,
            signer,
            Permit2WitnessType.Permit2WitnessHash(order),
            Permit2WitnessType.PERMIT2_PERMIT2_TYPESTRING,
            signature
        );
    }

    /**
     * @notice Helper function for using ERC-3009 to collect assets represented by a StandardOrder.
     * @dev For the `receiveWithAuthorization` call, the nonce is set as the orderId to select the order associated with
     * the authorization.
     * @param inputs Order inputs to be collected.
     * @param fillDeadline Deadline for calling the open function.
     * @param signer Provider of the ERC-3009 funds and signer of the intent.
     * @param _signature_ Either a single ERC-3009 signature or abi.encoded bytes[] of signatures. A single signature is
     * only allowed if the order has exactly 1 input.
     */
    function _openForWithAuthorization(
        uint256[2][] calldata inputs,
        uint32 fillDeadline,
        address signer,
        bytes calldata _signature_,
        bytes32 orderId
    ) internal {
        uint256 numInputs = inputs.length;
        if (numInputs == 1) {
            // If there is only 1 input, try using the provided signature as is.
            uint256[2] calldata input = inputs[0];
            bytes memory callData = abi.encodeCall(
                IERC3009.receiveWithAuthorization,
                (signer, address(this), input[1], 0, fillDeadline, orderId, _signature_)
            );
            // The above calldata encoding is equivalent to:
            // IERC3009(input[0].fromIdentifier().receiveWithAuthorization({
            //     from: signer,
            //     to: address(this),
            //     value: input[1],
            //     validAfter: 0,
            //     validBefore: fillDeadline,
            //     nonce: orderId,
            //     signature: _signature_
            // })
            address token = input[0].fromIdentifier();
            IsContractLib.validateContainsCode(token); // Ensure called contract has code.
            (bool success,) = token.call(callData);
            if (success) return;
            // Otherwise it could be because of a lot of reasons. One being the signature is abi.encoded as bytes[].
        }
        {
            uint256 numSignatures = BytesLib.getLengthOfBytesArray(_signature_);
            if (numInputs != numSignatures) revert SignatureAndInputsNotEqual();
        }
        for (uint256 i; i < numInputs; ++i) {
            uint256[2] calldata input = inputs[i];
            bytes calldata signature = BytesLib.getBytesOfArray(_signature_, i);
            IERC3009(input[0].fromIdentifier()).receiveWithAuthorization({
                from: signer,
                to: address(this),
                value: input[1],
                validAfter: 0,
                validBefore: fillDeadline,
                nonce: orderId,
                signature: signature
            });
        }
    }

    // --- Refund --- //

    /**
     * @notice Refunds an order that has not been finalised before it expired. This order may have been filled but
     * finalise has not been called yet.
     * @param order StandardOrder description of the intent.
     */
    function refund(
        StandardOrder calldata order
    ) external {
        _validateInputChain(order.originChainId);
        _validateTimestampHasPassed(order.expires);

        bytes32 orderId = order.orderIdentifier();
        _resolveLock(orderId, order.inputs, order.user, OrderStatus.Refunded);
        emit Refunded(orderId);
    }

    // --- Finalise Orders --- //

    /**
     * @notice Finalise an order, paying the inputs to the solver.
     * @param order that has been filled.
     * @param orderId A unique identifier for the order.
     * @param solver Solver of the outputs.
     * @param destination Destination of the inputs funds signed for by the user.
     */
    function _finalise(
        StandardOrder calldata order,
        bytes32 orderId,
        bytes32 solver,
        bytes32 destination
    ) internal virtual {
        _resolveLock(orderId, order.inputs, destination.fromIdentifier(), OrderStatus.Claimed);
        emit Finalised(orderId, solver, destination);
    }

    /**
     * @notice Finalises an order when called directly by the solver
     * @dev Finalise is not blocked after the expiry of orders.
     * The caller must be the address corresponding to the first solver in the solvers array.
     * @param order StandardOrder description of the intent.
     * @param timestamps Array of timestamps when each output was filled
     * @param solvers Array of solvers who filled each output (in order of outputs).
     * @param destination Address to send the inputs to. If the solver wants to send the inputs to themselves, they
     * should pass their address to this parameter.
     * @param call Optional callback data. If non-empty, will call orderFinalised on the destination
     */
    function finalise(
        StandardOrder calldata order,
        uint32[] calldata timestamps,
        bytes32[] calldata solvers,
        bytes32 destination,
        bytes calldata call
    ) external virtual {
        _validateDestination(destination);
        _validateInputChain(order.originChainId);

        bytes32 orderId = order.orderIdentifier();
        bytes32 orderOwner = _purchaseGetOrderOwner(orderId, solvers[0], timestamps);
        _orderOwnerIsCaller(orderOwner);

        _validateFills(order.fillDeadline, order.inputOracle, order.outputs, orderId, timestamps, solvers);

        _finalise(order, orderId, solvers[0], destination);

        if (call.length > 0) IInputCallback(destination.fromIdentifier()).orderFinalised(order.inputs, call);
    }

    /**
     * @notice Finalises a cross-chain order on behalf of someone else using their signature
     * @dev Finalise is not blocked after the expiry of orders.
     * This function serves to finalise intents on the origin chain with proper authorization from the order owner.
     * @param order StandardOrder description of the intent.
     * @param timestamps Array of timestamps when each output was filled
     * @param solvers Array of solvers who filled each output (in order of outputs) element
     * @param destination Address to send the inputs to.
     * @param call Optional callback data. If non-empty, will call orderFinalised on the destination
     * @param orderOwnerSignature Signature from the order owner authorizing this external call
     */
    function finaliseWithSignature(
        StandardOrder calldata order,
        uint32[] calldata timestamps,
        bytes32[] memory solvers,
        bytes32 destination,
        bytes calldata call,
        bytes calldata orderOwnerSignature
    ) external virtual {
        // _validateDestination has been moved down to circumvent stack issue.
        _validateInputChain(order.originChainId);

        bytes32 orderId = order.orderIdentifier();

        {
            bytes32 orderOwner = _purchaseGetOrderOwner(orderId, solvers[0], timestamps);

            // Validate the external claimant with signature
            _validateDestination(destination);
            _allowExternalClaimant(orderId, orderOwner.fromIdentifier(), destination, call, orderOwnerSignature);
        }

        _validateFills(order.fillDeadline, order.inputOracle, order.outputs, orderId, timestamps, solvers);

        _finalise(order, orderId, solvers[0], destination);

        if (call.length > 0) IInputCallback(destination.fromIdentifier()).orderFinalised(order.inputs, call);
    }

    //--- Asset Lock & Escrow ---//

    /**
     * @dev This function employs a local reentry guard: we check the order status and then we update it afterwards.
     * This is an important check as it is intended to process external ERC20 transfers.
     * @param newStatus specifies the new status to set the order to. Should never be OrderStatus.Deposited.
     */
    function _resolveLock(
        bytes32 orderId,
        uint256[2][] calldata inputs,
        address destination,
        OrderStatus newStatus
    ) internal virtual {
        // Check the order status:
        if (orderStatus[orderId] != OrderStatus.Deposited) revert InvalidOrderStatus();
        // Mark order as deposited. If we can't make the deposit, we will
        // revert and it will unmark it. This acts as a reentry check.
        orderStatus[orderId] = newStatus;

        // We have now ensured that this point can only be reached once. We can now process the asset delivery.
        uint256 numInputs = inputs.length;
        for (uint256 i; i < numInputs; ++i) {
            uint256[2] calldata input = inputs[i];
            address token = input[0].fromIdentifier();
            uint256 amount = input[1];

            SafeTransferLib.safeTransfer(token, destination, amount);
        }
    }

    // --- Purchase Order --- //

    /**
     * @notice This function is called to buy an order from a solver.
     * If the order was purchased in time, then when the order is settled, the inputs will go to the purchaser instead
     * of the original solver.
     * @param orderPurchase Order purchase description signed by solver.
     * @param order Order to purchase.
     * @param orderSolvedByIdentifier Solver of the order. Is not validated, if wrong the purchase will be skipped.
     * @param purchaser The new order owner.
     * @param expiryTimestamp Set to ensure if your transaction does not mine quickly, you don't end up purchasing an
     * order that you can not prove OR is outside the timeToBuy window.
     * @param solverSignature EIP712 Signature of OrderPurchase by orderOwner.
     */
    function purchaseOrder(
        OrderPurchase calldata orderPurchase,
        StandardOrder calldata order,
        bytes32 orderSolvedByIdentifier,
        bytes32 purchaser,
        uint256 expiryTimestamp,
        bytes calldata solverSignature
    ) external virtual {
        bytes32 computedOrderId = order.orderIdentifier();
        // Sanity check to ensure the user thinks they are buying the right order.
        if (computedOrderId != orderPurchase.orderId) revert OrderIdMismatch(orderPurchase.orderId, computedOrderId);

        _purchaseOrder(
            orderPurchase, order.inputs, orderSolvedByIdentifier, purchaser, expiryTimestamp, solverSignature
        );
    }
}<|MERGE_RESOLUTION|>--- conflicted
+++ resolved
@@ -131,13 +131,9 @@
         uint256 numInputs = inputs.length;
         for (uint256 i = 0; i < numInputs; ++i) {
             uint256[2] calldata input = inputs[i];
-<<<<<<< HEAD
-            address token = input[0].fromIdentifier();
-=======
             // This contract does not use the upper 12 bits. We could clean them but follow the openFor structure for
             // simplicity.
             address token = input[0].validatedCleanAddress();
->>>>>>> 51ceca07
             uint256 amount = input[1];
             SafeTransferLib.safeTransferFrom(token, msg.sender, address(this), amount);
         }
