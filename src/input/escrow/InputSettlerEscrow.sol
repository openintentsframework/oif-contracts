// SPDX-License-Identifier: MIT
pragma solidity ^0.8.26;

import { ISignatureTransfer } from "permit2/src/interfaces/ISignatureTransfer.sol";
import { SafeTransferLib } from "solady/utils/SafeTransferLib.sol";
import { EfficiencyLib } from "the-compact/src/lib/EfficiencyLib.sol";

import { IERC3009 } from "../../interfaces/IERC3009.sol";

import { IInputCallback } from "../../interfaces/IInputCallback.sol";
import { IInputOracle } from "../../interfaces/IInputOracle.sol";
import { IInputSettlerEscrow } from "../../interfaces/IInputSettlerEscrow.sol";

import { BytesLib } from "../../libs/BytesLib.sol";
import { IsContractLib } from "../../libs/IsContractLib.sol";
import { LibAddress } from "../../libs/LibAddress.sol";

import { MandateOutput } from "../types/MandateOutputType.sol";
import { OrderPurchase } from "../types/OrderPurchaseType.sol";
import { StandardOrder, StandardOrderType } from "../types/StandardOrderType.sol";

import { InputSettlerPurchase } from "../InputSettlerPurchase.sol";
import { Permit2WitnessType } from "./Permit2WitnessType.sol";

/**
 * @title OIF Input Settler supporting using an explicit escrow.
 * @notice This Catalyst Settler implementation contained an escrow to manage input assets. Intents are initiated by
 * depositing assets through either `::open` by msg.sender or `::openFor` by `order.user`. Since tokens are collected on
 * the `::open(For)` call, it is important to wait for the `::open(For)` call to be final before filling the intent.
 *
 * Using Permit2 to call `::openFor` with, `openDeadline` is identical to `order.fillDeadline`. Before calling
 * `::openFor` ensure there is sufficient time to fill.
 *
 * If an order has not been finalised / claimed before `order.expires`, anyone may call `::refund` to send
 * `order.inputs` to `order.user`. Note that if this is not done, an order finalised after `order.expires` still claims
 * `order.inputs` for the solver.
 */
contract InputSettlerEscrow is InputSettlerPurchase, IInputSettlerEscrow {
    using StandardOrderType for bytes;
    using StandardOrderType for StandardOrder;
    using LibAddress for bytes32;
    using LibAddress for uint256;

    error InvalidOrderStatus();
    error OrderIdMismatch(bytes32 provided, bytes32 computed);
    error InputTokenHasDirtyBits();
    error SignatureAndInputsNotEqual();
    error ReentrancyDetected();
    error SignatureNotSupported(bytes1);

    event Open(bytes32 indexed orderId, bytes order);
    event Refunded(bytes32 indexed orderId);

    bytes1 internal constant SIGNATURE_TYPE_PERMIT2 = 0x00;
    bytes1 internal constant SIGNATURE_TYPE_3009 = 0x01;
    bytes1 internal constant SIGNATURE_TYPE_SELF = 0xff;

    enum OrderStatus {
        None,
        Deposited,
        Claimed,
        Refunded
    }

    mapping(bytes32 orderId => OrderStatus) public orderStatus;

    // Address of the Permit2 contract.
    ISignatureTransfer constant PERMIT2 = ISignatureTransfer(0x000000000022D473030F116dDEE9F6B43aC78BA3);

    function _domainNameAndVersion()
        internal
        pure
        virtual
        override
        returns (string memory name, string memory version)
    {
        name = "OIFEscrow";
        version = "1";
    }

    // --- Generic order identifier --- //

    function orderIdentifier(
        bytes calldata order
    ) external view returns (bytes32) {
        return order.orderIdentifier();
    }

    function orderIdentifier(
        StandardOrder calldata order
    ) external view returns (bytes32) {
        return order.orderIdentifier();
    }

    /**
     * @notice Opens an intent for `order.user`. `order.input` tokens are collected from msg.sender.
     * @param order bytes representing an encoded StandardOrder, encoded via abi.encode().
     */
    function open(
        bytes calldata order
    ) external {
        // Validate the order structure.
        _validateInputChain(order.originChainId());
        _validateTimestampHasNotPassed(order.fillDeadline());
        _validateTimestampHasNotPassed(order.expires());

        bytes32 orderId = order.orderIdentifier();

        if (orderStatus[orderId] != OrderStatus.None) revert InvalidOrderStatus();
        // Mark order as deposited. If we can't make the deposit, we will
        // revert and it will unmark it. This acts as a reentry check.
        orderStatus[orderId] = OrderStatus.Deposited;

        // Collect input tokens.
        _open(order);

        // Validate that there has been no reentrancy.
        if (orderStatus[orderId] != OrderStatus.Deposited) revert ReentrancyDetected();

        emit Open(orderId, order);
    }

    /**
     * @notice Collect input tokens directly from msg.sender.
     * @param order bytes representing an encoded StandardOrder, encoded via abi.encode().
     */
    function _open(
        bytes calldata order
    ) internal {
        // Collect input tokens.
        uint256[2][] calldata inputs = order.inputs();
        uint256 numInputs = inputs.length;
        for (uint256 i = 0; i < numInputs; ++i) {
            uint256[2] calldata input = inputs[i];
            address token = input[0].fromIdentifier();
            uint256 amount = input[1];
            SafeTransferLib.safeTransferFrom(token, msg.sender, address(this), amount);
        }
    }

    /**
     * @notice Opens an intent for `order.user`. `order.input` tokens are collected from `sponsor` through transferFrom,
     * permit2 or ERC-3009.
     * @dev This function may make multiple sub-call calls either directly from this contract or from deeper inside the
     * call tree. To protect against reentry, the function uses the `orderStatus`. Local reentry (calling twice) is
     * protected through a checks-effect pattern while global reentry is enforced by not allowing existing the function
     * with `orderStatus` not set to `Deposited`
     * @param order bytes representing an encoded StandardOrder, encoded via abi.encode().
     * @param sponsor Address to collect tokens from.
     * @param signature Allowance signature from sponsor with a signature type encoded as:
     * - SIGNATURE_TYPE_PERMIT2:  b1:0x00 | bytes:signature
     * - SIGNATURE_TYPE_3009:     b1:0x01 | bytes:signature OR abi.encode(bytes[]:signatures)
     */
    function openFor(bytes calldata order, address sponsor, bytes calldata signature) external {
        // Validate the order structure.
        _validateInputChain(order.originChainId());
        _validateTimestampHasNotPassed(order.fillDeadline());
        _validateTimestampHasNotPassed(order.expires());

        bytes32 orderId = order.orderIdentifier();

        if (orderStatus[orderId] != OrderStatus.None) revert InvalidOrderStatus();
        // Mark order as deposited. If we can't make the deposit, we will
        // revert and it will unmark it. This acts as a reentry check.
        orderStatus[orderId] = OrderStatus.Deposited;

        // Check the first byte of the signature for signature type then collect inputs.
        bytes1 signatureType = signature.length > 0 ? signature[0] : SIGNATURE_TYPE_SELF;
        if (signatureType == SIGNATURE_TYPE_PERMIT2) {
            _openForWithPermit2(order, sponsor, signature[1:], address(this));
        } else if (signatureType == SIGNATURE_TYPE_3009) {
            _openForWithAuthorization(order.inputs(), order.fillDeadline(), sponsor, signature[1:], orderId);
        } else if (msg.sender == sponsor && signatureType == SIGNATURE_TYPE_SELF) {
            _open(order);
        } else {
            revert SignatureNotSupported(signatureType);
        }

        // Validate that there has been no reentrancy.
        if (orderStatus[orderId] != OrderStatus.Deposited) revert ReentrancyDetected();

        emit Open(orderId, order);
    }

    /**
     * @notice Helper function for using permit2 to collect assets represented by a StandardOrder.
     * @param order StandardOrder representing the intent.
     * @param signer Provider of the permit2 funds and signer of the intent.
     * @param signature permit2 signature with Permit2Witness representing `order` signed by `order.user`.
     * @param to recipient of the inputs tokens. In most cases, should be address(this).
     */
    function _openForWithPermit2(bytes calldata order, address signer, bytes calldata signature, address to) internal {
        ISignatureTransfer.TokenPermissions[] memory permitted;
        ISignatureTransfer.SignatureTransferDetails[] memory transferDetails;

        {
            uint256[2][] calldata orderInputs = order.inputs();
            // Load the number of inputs. We need them to set the array size & convert each
            // input struct into a transferDetails struct.
            uint256 numInputs = orderInputs.length;
            permitted = new ISignatureTransfer.TokenPermissions[](numInputs);
            transferDetails = new ISignatureTransfer.SignatureTransferDetails[](numInputs);
            // Iterate through each input.
            for (uint256 i; i < numInputs; ++i) {
                uint256[2] calldata orderInput = orderInputs[i];
                uint256 inputToken = orderInput[0];
                uint256 amount = orderInput[1];
                // Validate that the input token's 12 leftmost bytes are 0.
                if ((inputToken >> 160) != 0) revert InputTokenHasDirtyBits();
                address token;
                assembly ("memory-safe") {
                    // No dirty bits exist.
                    token := inputToken
                }
                // Check if input tokens are contracts.
                IsContractLib.validateContainsCode(token);
                // Set the allowance. This is the explicit max allowed amount approved by the user.
                permitted[i] = ISignatureTransfer.TokenPermissions({ token: token, amount: amount });
                // Set our requested transfer. This has to be less than or equal to the allowance
                transferDetails[i] = ISignatureTransfer.SignatureTransferDetails({ to: to, requestedAmount: amount });
            }
        }
        ISignatureTransfer.PermitBatchTransferFrom memory permitBatch = ISignatureTransfer.PermitBatchTransferFrom({
            permitted: permitted,
            nonce: order.nonce(),
            deadline: order.fillDeadline()
        });
        PERMIT2.permitWitnessTransferFrom(
            permitBatch,
            transferDetails,
            signer,
            Permit2WitnessType.Permit2WitnessHash(order),
            Permit2WitnessType.PERMIT2_PERMIT2_TYPESTRING,
            signature
        );
    }

    /**
     * @notice Helper function for using ERC-3009 to collect assets represented by a StandardOrder.
     * @dev For the `receiveWithAuthorization` call, the nonce is set as the orderId to select the order associated with
     * the authorization.
     * @param inputs Order inputs to be collected.
     * @param fillDeadline Deadline for calling the open function.
     * @param signer Provider of the ERC-3009 funds and signer of the intent.
     * @param _signature_ Either a single ERC-3009 signature or abi.encoded bytes[] of signatures. A single signature is
     * only allowed if the order has exactly 1 input.
     */
    function _openForWithAuthorization(
        uint256[2][] calldata inputs,
        uint32 fillDeadline,
        address signer,
        bytes calldata _signature_,
        bytes32 orderId
    ) internal {
        uint256 numInputs = inputs.length;
        if (numInputs == 1) {
            // If there is only 1 input, try using the provided signature as is.
            uint256[2] calldata input = inputs[0];
            bytes memory callData = abi.encodeCall(
                IERC3009.receiveWithAuthorization,
                (signer, address(this), input[1], 0, fillDeadline, orderId, _signature_)
            );
            // The above calldata encoding is equivalent to:
            // IERC3009(input[0].fromIdentifier().receiveWithAuthorization({
            //     from: signer,
            //     to: address(this),
            //     value: input[1],
            //     validAfter: 0,
            //     validBefore: fillDeadline,
            //     nonce: orderId,
            //     signature: _signature_
            // })
            address token = input[0].fromIdentifier();
            IsContractLib.validateContainsCode(token); // Ensure called contract has code.
            (bool success,) = token.call(callData);
            if (success) return;
            // Otherwise it could be because of a lot of reasons. One being the signature is abi.encoded as bytes[].
        }
        {
            uint256 numSignatures = BytesLib.getLengthOfBytesArray(_signature_);
            if (numInputs != numSignatures) revert SignatureAndInputsNotEqual();
        }
        for (uint256 i; i < numInputs; ++i) {
            uint256[2] calldata input = inputs[i];
            bytes calldata signature = BytesLib.getBytesOfArray(_signature_, i);
<<<<<<< HEAD
            IERC3009(EfficiencyLib.asSanitizedAddress(input[0])).receiveWithAuthorization({
=======
            IERC3009(inputs[i][0].fromIdentifier()).receiveWithAuthorization({
>>>>>>> 7962ca4e
                from: signer,
                to: address(this),
                value: input[1],
                validAfter: 0,
                validBefore: fillDeadline,
                nonce: orderId,
                signature: signature
            });
        }
    }

    // --- Refund --- //

    /**
     * @notice Refunds an order that has not been finalised before it expired. This order may have been filled but
     * finalise has not been called yet.
     * @param order StandardOrder description of the intent.
     */
    function refund(
        StandardOrder calldata order
    ) external {
        _validateInputChain(order.originChainId);
        _validateTimestampHasPassed(order.expires);

        bytes32 orderId = order.orderIdentifier();
        _resolveLock(orderId, order.inputs, order.user, OrderStatus.Refunded);
        emit Refunded(orderId);
    }

    // --- Finalise Orders --- //

    /**
     * @notice Finalise an order, paying the inputs to the solver.
     * @param order that has been filled.
     * @param orderId A unique identifier for the order.
     * @param solver Solver of the outputs.
     * @param destination Destination of the inputs funds signed for by the user.
     */
    function _finalise(
        StandardOrder calldata order,
        bytes32 orderId,
        bytes32 solver,
        bytes32 destination
    ) internal virtual {
        _resolveLock(orderId, order.inputs, destination.fromIdentifier(), OrderStatus.Claimed);
        emit Finalised(orderId, solver, destination);
    }

    /**
     * @notice Finalises an order when called directly by the solver
     * @dev Finalise is not blocked after the expiry of orders.
     * The caller must be the address corresponding to the first solver in the solvers array.
     * @param order StandardOrder description of the intent.
     * @param timestamps Array of timestamps when each output was filled
     * @param solvers Array of solvers who filled each output (in order of outputs).
     * @param destination Address to send the inputs to. If the solver wants to send the inputs to themselves, they
     * should pass their address to this parameter.
     * @param call Optional callback data. If non-empty, will call orderFinalised on the destination
     */
    function finalise(
        StandardOrder calldata order,
        uint32[] calldata timestamps,
        bytes32[] calldata solvers,
        bytes32 destination,
        bytes calldata call
    ) external virtual {
        _validateDestination(destination);
        _validateInputChain(order.originChainId);

        bytes32 orderId = order.orderIdentifier();
        bytes32 orderOwner = _purchaseGetOrderOwner(orderId, solvers[0], timestamps);
        _orderOwnerIsCaller(orderOwner);

        _validateFills(order.fillDeadline, order.inputOracle, order.outputs, orderId, timestamps, solvers);

        _finalise(order, orderId, solvers[0], destination);

        if (call.length > 0) IInputCallback(destination.fromIdentifier()).orderFinalised(order.inputs, call);
    }

    /**
     * @notice Finalises a cross-chain order on behalf of someone else using their signature
     * @dev Finalise is not blocked after the expiry of orders.
     * This function serves to finalise intents on the origin chain with proper authorization from the order owner.
     * @param order StandardOrder description of the intent.
     * @param timestamps Array of timestamps when each output was filled
     * @param solvers Array of solvers who filled each output (in order of outputs) element
     * @param destination Address to send the inputs to.
     * @param call Optional callback data. If non-empty, will call orderFinalised on the destination
     * @param orderOwnerSignature Signature from the order owner authorizing this external call
     */
    function finaliseWithSignature(
        StandardOrder calldata order,
        uint32[] calldata timestamps,
        bytes32[] memory solvers,
        bytes32 destination,
        bytes calldata call,
        bytes calldata orderOwnerSignature
    ) external virtual {
        // _validateDestination has been moved down to circumvent stack issue.
        _validateInputChain(order.originChainId);

        bytes32 orderId = order.orderIdentifier();

        {
            bytes32 orderOwner = _purchaseGetOrderOwner(orderId, solvers[0], timestamps);

            // Validate the external claimant with signature
            _validateDestination(destination);
            _allowExternalClaimant(orderId, orderOwner.fromIdentifier(), destination, call, orderOwnerSignature);
        }

        _validateFills(order.fillDeadline, order.inputOracle, order.outputs, orderId, timestamps, solvers);

        _finalise(order, orderId, solvers[0], destination);

        if (call.length > 0) IInputCallback(destination.fromIdentifier()).orderFinalised(order.inputs, call);
    }

    //--- Asset Lock & Escrow ---//

    /**
     * @dev This function employs a local reentry guard: we check the order status and then we update it afterwards.
     * This is an important check as it is intended to process external ERC20 transfers.
     * @param newStatus specifies the new status to set the order to. Should never be OrderStatus.Deposited.
     */
    function _resolveLock(
        bytes32 orderId,
        uint256[2][] calldata inputs,
        address destination,
        OrderStatus newStatus
    ) internal virtual {
        // Check the order status:
        if (orderStatus[orderId] != OrderStatus.Deposited) revert InvalidOrderStatus();
        // Mark order as deposited. If we can't make the deposit, we will
        // revert and it will unmark it. This acts as a reentry check.
        orderStatus[orderId] = newStatus;

        // We have now ensured that this point can only be reached once. We can now process the asset delivery.
        uint256 numInputs = inputs.length;
        for (uint256 i; i < numInputs; ++i) {
            uint256[2] calldata input = inputs[i];
            address token = input[0].fromIdentifier();
            uint256 amount = input[1];

            SafeTransferLib.safeTransfer(token, destination, amount);
        }
    }

    // --- Purchase Order --- //

    /**
     * @notice This function is called to buy an order from a solver.
     * If the order was purchased in time, then when the order is settled, the inputs will go to the purchaser instead
     * of the original solver.
     * @param orderPurchase Order purchase description signed by solver.
     * @param order Order to purchase.
     * @param orderSolvedByIdentifier Solver of the order. Is not validated, if wrong the purchase will be skipped.
     * @param purchaser The new order owner.
     * @param expiryTimestamp Set to ensure if your transaction does not mine quickly, you don't end up purchasing an
     * order that you can not prove OR is outside the timeToBuy window.
     * @param solverSignature EIP712 Signature of OrderPurchase by orderOwner.
     */
    function purchaseOrder(
        OrderPurchase calldata orderPurchase,
        StandardOrder calldata order,
        bytes32 orderSolvedByIdentifier,
        bytes32 purchaser,
        uint256 expiryTimestamp,
        bytes calldata solverSignature
    ) external virtual {
        bytes32 computedOrderId = order.orderIdentifier();
        // Sanity check to ensure the user thinks they are buying the right order.
        if (computedOrderId != orderPurchase.orderId) revert OrderIdMismatch(orderPurchase.orderId, computedOrderId);

        _purchaseOrder(
            orderPurchase, order.inputs, orderSolvedByIdentifier, purchaser, expiryTimestamp, solverSignature
        );
    }
}<|MERGE_RESOLUTION|>--- conflicted
+++ resolved
@@ -283,11 +283,7 @@
         for (uint256 i; i < numInputs; ++i) {
             uint256[2] calldata input = inputs[i];
             bytes calldata signature = BytesLib.getBytesOfArray(_signature_, i);
-<<<<<<< HEAD
-            IERC3009(EfficiencyLib.asSanitizedAddress(input[0])).receiveWithAuthorization({
-=======
-            IERC3009(inputs[i][0].fromIdentifier()).receiveWithAuthorization({
->>>>>>> 7962ca4e
+            IERC3009(input[0].fromIdentifier()).receiveWithAuthorization({
                 from: signer,
                 to: address(this),
                 value: input[1],
