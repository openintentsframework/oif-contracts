// SPDX-License-Identifier: MIT
pragma solidity ^0.8.26;

import { MandateOutput, MandateOutputType } from "../types/MandateOutputType.sol";
import { StandardOrder, StandardOrderType } from "../types/StandardOrderType.sol";

/**
 * @notice The signed witness / mandate used for the permit2 transaction.
 * @dev The filldeadline is part of the Permit2 struct as the openDeadline.
 */
struct Permit2Witness {
    uint32 expires;
<<<<<<< HEAD
    // uint32 fillDeadline; // TODO: fillDeadline is the openDeadline thus is still signed.
    address inputOracle;
=======
    address localOracle;
>>>>>>> 03dee826
    MandateOutput[] outputs;
}

/**
 * @notice Helper library for the Permit2 Witness type for StandardOrder.
 * TYPE_PARTIAL: An incomplete type. Is missing a field.
 * TYPE_STUB: Type has no sub-types.
 * TYPE: Is complete including sub-types.
 */
library Permit2WitnessType {
    using StandardOrderType for bytes;

    bytes constant PERMIT2_WITNESS_TYPE_STUB = abi.encodePacked(
        "Permit2Witness(uint32 expires,address inputOracle,uint256[2][] inputs,MandateOutput[] outputs)"
    );

    // M comes earlier than P.
    bytes constant PERMIT2_WITNESS_TYPE = abi.encodePacked(
        "Permit2Witness(uint32 expires,address inputOracle,MandateOutput[] outputs)MandateOutput(bytes32 oracle,bytes32 settler,uint256 chainId,bytes32 token,uint256 amount,bytes32 recipient,bytes call,bytes context)"
    );

    bytes32 constant PERMIT2_WITNESS_TYPE_HASH = keccak256(PERMIT2_WITNESS_TYPE);

    /// @notice Typestring for handed to Permit2.
    string constant PERMIT2_PERMIT2_TYPESTRING =
        "Permit2Witness witness)MandateOutput(bytes32 oracle,bytes32 settler,uint256 chainId,bytes32 token,uint256 amount,bytes32 recipient,bytes call,bytes context)TokenPermissions(address token,uint256 amount)Permit2Witness(uint32 expires,address inputOracle,MandateOutput[] outputs)";

    /**
     * @notice Computes the permit2 witness hash.
     */
    function Permit2WitnessHash(
        bytes calldata order
    ) internal pure returns (bytes32) {
        return keccak256(
            abi.encode(
                PERMIT2_WITNESS_TYPE_HASH,
<<<<<<< HEAD
                order.expires,
                order.inputOracle,
                MandateOutputType.hashOutputs(order.outputs)
=======
                order.expires(),
                order.localOracle(),
                MandateOutputType.hashOutputs(order.outputs())
>>>>>>> 03dee826
            )
        );
    }
}<|MERGE_RESOLUTION|>--- conflicted
+++ resolved
@@ -10,12 +10,7 @@
  */
 struct Permit2Witness {
     uint32 expires;
-<<<<<<< HEAD
-    // uint32 fillDeadline; // TODO: fillDeadline is the openDeadline thus is still signed.
     address inputOracle;
-=======
-    address localOracle;
->>>>>>> 03dee826
     MandateOutput[] outputs;
 }
 
@@ -52,15 +47,9 @@
         return keccak256(
             abi.encode(
                 PERMIT2_WITNESS_TYPE_HASH,
-<<<<<<< HEAD
-                order.expires,
-                order.inputOracle,
-                MandateOutputType.hashOutputs(order.outputs)
-=======
                 order.expires(),
-                order.localOracle(),
+                order.inputOracle(),
                 MandateOutputType.hashOutputs(order.outputs())
->>>>>>> 03dee826
             )
         );
     }
