--- conflicted
+++ resolved
@@ -1,19 +1,9 @@
 {
-<<<<<<< HEAD
-  "bitcoinFinaliseDispute": "33423",
-  "bitcoinOPVerify": "59044",
-  "bitcoinOutputClaim": "73225",
-  "bitcoinOutputDispute": "30240",
-  "bitcoinVerify": "94849",
-  "bitcoinVerifyWithEmbed": "95178",
-  "wormholeOracleSubmit": "14070"
-=======
-  "bitcoinFinaliseDispute": "62941",
-  "bitcoinOPVerify": "87830",
-  "bitcoinOutputClaim": "99534",
-  "bitcoinOutputDispute": "71468",
-  "bitcoinVerify": "135554",
-  "bitcoinVerifyWithEmbed": "138172",
-  "wormholeOracleSubmit": "14015"
->>>>>>> 12906e87
+  "bitcoinFinaliseDispute": "32055",
+  "bitcoinOPVerify": "57601",
+  "bitcoinOutputClaim": "73025",
+  "bitcoinOutputDispute": "29071",
+  "bitcoinVerify": "94285",
+  "bitcoinVerifyWithEmbed": "94607",
+  "wormholeOracleSubmit": "13971"
 }