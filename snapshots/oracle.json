{
  "bitcoinFinaliseDispute": "63117",
  "bitcoinOPVerify": "87918",
  "bitcoinOutputClaim": "99534",
  "bitcoinOutputDispute": "71468",
<<<<<<< HEAD
  "bitcoinVerify": "135554",
  "bitcoinVerifyWithEmbed": "138172",
  "hyperlaneOracleHandle": "25901",
  "hyperlaneOracleSubmit": "37581",
  "hyperlaneOracleSubmitCustomHook": "37577",
=======
  "bitcoinVerify": "135642",
  "bitcoinVerifyWithEmbed": "138260",
>>>>>>> 7370373b
  "wormholeOracleSubmit": "14037"
}<|MERGE_RESOLUTION|>--- conflicted
+++ resolved
@@ -3,15 +3,12 @@
   "bitcoinOPVerify": "87918",
   "bitcoinOutputClaim": "99534",
   "bitcoinOutputDispute": "71468",
-<<<<<<< HEAD
   "bitcoinVerify": "135554",
   "bitcoinVerifyWithEmbed": "138172",
   "hyperlaneOracleHandle": "25901",
   "hyperlaneOracleSubmit": "37581",
   "hyperlaneOracleSubmitCustomHook": "37577",
-=======
   "bitcoinVerify": "135642",
   "bitcoinVerifyWithEmbed": "138260",
->>>>>>> 7370373b
   "wormholeOracleSubmit": "14037"
 }