{
<<<<<<< HEAD
  "bitcoinFinaliseDispute": "63461",
  "bitcoinOPVerify": "88097",
  "bitcoinOutputClaim": "99976",
  "bitcoinOutputDispute": "71910",
  "bitcoinVerify": "135821",
  "bitcoinVerifyWithEmbed": "138439",
  "hyperlaneOracleHandle": "25901",
  "hyperlaneOracleSubmit": "37425",
  "hyperlaneOracleSubmitCustomHook": "37421",
  "wormholeOracleSubmit": "13837"
=======
  "bitcoinFinaliseDispute": "38989",
  "bitcoinOPVerify": "67205",
  "bitcoinOutputClaim": "78185",
  "bitcoinOutputDispute": "34763",
  "bitcoinVerify": "134108",
  "bitcoinVerifyWithEmbed": "134319",
  "citreaFinaliseDispute": "38989",
  "citreaOPVerify": "67205",
  "citreaOutputClaim": "78185",
  "citreaOutputDispute": "34763",
  "citreaVerify": "128863",
  "citreaVerifyWithEmbed": "129074",
  "hyperlaneOracleHandle": "27605",
  "hyperlaneOracleSubmit": "44824",
  "hyperlaneOracleSubmitCustomHook": "45003",
  "wormholeOracleSubmit": "19569"
>>>>>>> fa6de933
}<|MERGE_RESOLUTION|>--- conflicted
+++ resolved
@@ -1,16 +1,4 @@
 {
-<<<<<<< HEAD
-  "bitcoinFinaliseDispute": "63461",
-  "bitcoinOPVerify": "88097",
-  "bitcoinOutputClaim": "99976",
-  "bitcoinOutputDispute": "71910",
-  "bitcoinVerify": "135821",
-  "bitcoinVerifyWithEmbed": "138439",
-  "hyperlaneOracleHandle": "25901",
-  "hyperlaneOracleSubmit": "37425",
-  "hyperlaneOracleSubmitCustomHook": "37421",
-  "wormholeOracleSubmit": "13837"
-=======
   "bitcoinFinaliseDispute": "38989",
   "bitcoinOPVerify": "67205",
   "bitcoinOutputClaim": "78185",
@@ -27,5 +15,4 @@
   "hyperlaneOracleSubmit": "44824",
   "hyperlaneOracleSubmitCustomHook": "45003",
   "wormholeOracleSubmit": "19569"
->>>>>>> fa6de933
 }