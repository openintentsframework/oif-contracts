{
  "bitcoinFinaliseDispute": "66591",
  "bitcoinOPVerify": "87100",
  "bitcoinOutputClaim": "99548",
  "bitcoinOutputDispute": "74450",
<<<<<<< HEAD
  "bitcoinVerify": "133931",
  "bitcoinVerifyWithEmbed": "136556",
  "wormholeOracleSubmit": "14128"
=======
  "bitcoinVerify": "133934",
  "bitcoinVerifyWithEmbed": "136559",
  "wormholeOracleSubmit": "14084"
>>>>>>> 6933b941
}<|MERGE_RESOLUTION|>--- conflicted
+++ resolved
@@ -3,13 +3,7 @@
   "bitcoinOPVerify": "87100",
   "bitcoinOutputClaim": "99548",
   "bitcoinOutputDispute": "74450",
-<<<<<<< HEAD
   "bitcoinVerify": "133931",
   "bitcoinVerifyWithEmbed": "136556",
-  "wormholeOracleSubmit": "14128"
-=======
-  "bitcoinVerify": "133934",
-  "bitcoinVerifyWithEmbed": "136559",
   "wormholeOracleSubmit": "14084"
->>>>>>> 6933b941
 }