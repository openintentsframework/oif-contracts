{
  "7683FinaliseFor": "84811",
  "7683FinaliseSelf": "75609",
  "7683FinaliseTo": "76133",
  "7683Validate2Fills": "10522",
  "7683Validate2FillsMultipleSolvers": "10743",
  "7683open": "86045",
  "7683openFor": "132710",
  "BasePurchaseOrder": "137111",
<<<<<<< HEAD
  "CompactFinaliseFor": "137855",
  "CompactFinaliseSelf": "129369",
  "CompactFinaliseTo": "129369",
  "IntegrationCoinFill": "111536",
  "IntegrationCompactFinaliseSelf": "126001",
=======
  "CompactFinaliseFor": "139781",
  "CompactFinaliseSelf": "131212",
  "CompactFinaliseTo": "131212",
  "IntegrationCoinFill": "112123",
  "IntegrationCompactFinaliseSelf": "127845",
>>>>>>> 91de46a5
  "IntegrationWormholeReceiveMessage": "73550",
  "IntegrationWormholeSubmit": "42483",
  "maxTimestamp1": "505",
  "minTimestamp1": "461"
}<|MERGE_RESOLUTION|>--- conflicted
+++ resolved
@@ -7,19 +7,11 @@
   "7683open": "86045",
   "7683openFor": "132710",
   "BasePurchaseOrder": "137111",
-<<<<<<< HEAD
   "CompactFinaliseFor": "137855",
   "CompactFinaliseSelf": "129369",
   "CompactFinaliseTo": "129369",
   "IntegrationCoinFill": "111536",
   "IntegrationCompactFinaliseSelf": "126001",
-=======
-  "CompactFinaliseFor": "139781",
-  "CompactFinaliseSelf": "131212",
-  "CompactFinaliseTo": "131212",
-  "IntegrationCoinFill": "112123",
-  "IntegrationCompactFinaliseSelf": "127845",
->>>>>>> 91de46a5
   "IntegrationWormholeReceiveMessage": "73550",
   "IntegrationWormholeSubmit": "42483",
   "maxTimestamp1": "505",
