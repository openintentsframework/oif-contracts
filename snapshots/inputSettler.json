--- conflicted
+++ resolved
@@ -1,14 +1,4 @@
 {
-<<<<<<< HEAD
-  "EscrowFinalise": "76346",
-  "escrowFinaliseWithSignature": "85079",
-  "escrowOpen": "82779",
-  "escrowOpenFor3009Single": "113375",
-  "escrowOpenFor3009SingleArray": "119167",
-  "escrowOpenFor3009Two": "173693",
-  "escrowOpenForMsgSender": "83716",
-  "escrowOpenForPermit2": "125094"
-=======
   "CompactFinaliseFor": "137653",
   "CompactFinaliseSelf": "128815",
   "CompactFinaliseTo": "128815",
@@ -16,5 +6,4 @@
   "IntegrationCompactFinaliseSelf": "125396",
   "IntegrationWormholeReceiveMessage": "73509",
   "IntegrationWormholeSubmit": "42285"
->>>>>>> ee2ef15f
 }