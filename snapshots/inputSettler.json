{
  "7683FinaliseFor": "85440",
  "7683FinaliseSelf": "76238",
  "7683FinaliseTo": "76762",
  "7683Validate2Fills": "11781",
  "7683Validate2FillsMultipleSolvers": "12002",
  "7683open": "86045",
  "7683openFor": "132710",
  "BasePurchaseOrder": "137111",
<<<<<<< HEAD
  "CompactFinaliseFor": "139560",
  "CompactFinaliseSelf": "130980",
  "CompactFinaliseTo": "130980",
  "IntegrationCoinFill": "112350",
  "IntegrationCompactFinaliseSelf": "127613",
=======
  "CompactFinaliseFor": "139590",
  "CompactFinaliseSelf": "131010",
  "CompactFinaliseTo": "131010",
  "IntegrationCoinFill": "112123",
  "IntegrationCompactFinaliseSelf": "127643",
>>>>>>> bb970bdc
  "IntegrationWormholeReceiveMessage": "73550",
  "IntegrationWormholeSubmit": "42526",
  "maxTimestamp1": "505",
  "minTimestamp1": "461"
}<|MERGE_RESOLUTION|>--- conflicted
+++ resolved
@@ -7,19 +7,11 @@
   "7683open": "86045",
   "7683openFor": "132710",
   "BasePurchaseOrder": "137111",
-<<<<<<< HEAD
   "CompactFinaliseFor": "139560",
   "CompactFinaliseSelf": "130980",
   "CompactFinaliseTo": "130980",
   "IntegrationCoinFill": "112350",
   "IntegrationCompactFinaliseSelf": "127613",
-=======
-  "CompactFinaliseFor": "139590",
-  "CompactFinaliseSelf": "131010",
-  "CompactFinaliseTo": "131010",
-  "IntegrationCoinFill": "112123",
-  "IntegrationCompactFinaliseSelf": "127643",
->>>>>>> bb970bdc
   "IntegrationWormholeReceiveMessage": "73550",
   "IntegrationWormholeSubmit": "42526",
   "maxTimestamp1": "505",
