--- conflicted
+++ resolved
@@ -1,14 +1,4 @@
 {
-<<<<<<< HEAD
-  "EscrowFinalise": "76395",
-  "escrowFinaliseWithSignature": "85128",
-  "escrowOpen": "82580",
-  "escrowOpenFor3009Single": "113225",
-  "escrowOpenFor3009SingleArray": "119069",
-  "escrowOpenFor3009Two": "173604",
-  "escrowOpenForMsgSender": "83523",
-  "escrowOpenForPermit2": "124901"
-=======
   "CompactFinaliseFor": "137653",
   "CompactFinaliseSelf": "128815",
   "CompactFinaliseTo": "128815",
@@ -16,5 +6,4 @@
   "IntegrationCompactFinaliseSelf": "125396",
   "IntegrationWormholeReceiveMessage": "73509",
   "IntegrationWormholeSubmit": "42285"
->>>>>>> 0c7ee9a2
 }